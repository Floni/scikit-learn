--- conflicted
+++ resolved
@@ -12,20 +12,14 @@
 from sklearn.utils.testing import assert_allclose_dense_sparse
 from sklearn.utils.testing import assert_array_equal
 from sklearn.utils.testing import assert_array_almost_equal
-<<<<<<< HEAD
 from sklearn.utils.testing import assert_false
 from sklearn.utils.testing import assert_raise_message
-
 from sklearn.impute import MissingIndicator
 from sklearn.impute import KNNImputer
 from sklearn.impute import SimpleImputer
-=======
-
-from sklearn.impute import MissingIndicator
-from sklearn.impute import SimpleImputer, IterativeImputer
+from sklearn.impute import IterativeImputer
 from sklearn.dummy import DummyRegressor
 from sklearn.linear_model import BayesianRidge, ARDRegression, RidgeCV
->>>>>>> 685aa7a2
 from sklearn.pipeline import Pipeline
 from sklearn.pipeline import make_union
 from sklearn.model_selection import GridSearchCV
@@ -515,12 +509,8 @@
                             copy=False)
     Xt = imputer.fit(X).transform(X)
     Xt.data[0] = -1
-<<<<<<< HEAD
-    assert_false(np.all(X.data == Xt.data))
-=======
     assert not np.all(X.data == Xt.data)
 
->>>>>>> 685aa7a2
     # Note: If X is sparse and if missing_values=0, then a (dense) copy of X is
     # made, even if copy=False.
 
@@ -1084,7 +1074,6 @@
             assert isinstance(X_trans_mask, np.ndarray)
 
 
-<<<<<<< HEAD
 #############################################################################
 # BEGIN KNNIMPUTER TEST
 
@@ -1675,7 +1664,6 @@
 
     imputer_comp_wt = KNNImputer(weights="distance")
     assert_array_almost_equal(imputer_comp_wt.fit_transform(X), X_imputed)
-=======
 def test_missing_indicator_string():
     X = np.array([['a', 'b', 'c'], ['b', 'c', 'a']], dtype=object)
     indicator = MissingIndicator(missing_values='a', features='all')
@@ -1705,7 +1693,6 @@
     )
     X_trans = trans.fit_transform(X)
     assert_array_equal(X_trans, X_trans_exp)
->>>>>>> 685aa7a2
 
 
 @pytest.mark.parametrize("imputer_constructor",
