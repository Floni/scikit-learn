"""Transformers for missing value imputation"""
# Authors: Nicolas Tresegnie <nicolas.tresegnie@gmail.com>
<<<<<<< HEAD
#          Ashim Bhattarai <"ashimb9" + "\100gmail\56com">
=======
#          Sergey Feldman <sergeyfeldman@gmail.com>
>>>>>>> f1aedf66
# License: BSD 3 clause

from __future__ import division

import warnings
from time import time

import numpy as np
import numpy.ma as ma
from scipy import sparse
from scipy import stats
from collections import namedtuple

from .base import BaseEstimator, TransformerMixin
<<<<<<< HEAD
from .utils import check_array, _get_n_jobs
=======
from .base import clone
from .preprocessing import normalize
from .utils import check_array, check_random_state, safe_indexing
>>>>>>> f1aedf66
from .utils.sparsefuncs import _get_median
from .utils.validation import check_is_fitted
from .utils.validation import FLOAT_DTYPES
from .metrics import pairwise_distances

from .neighbors.base import _check_weights
from .neighbors.base import _get_weights

from .externals import six

zip = six.moves.zip
map = six.moves.map

MICETriplet = namedtuple('MICETriplet', ['feat_idx',
                                         'neighbor_feat_idx',
                                         'predictor'])

__all__ = [
    'SimpleImputer',
<<<<<<< HEAD
    'KNNImputer',
=======
    'MICEImputer',
>>>>>>> f1aedf66
]


def _get_mask(X, value_to_mask):
    """Compute the boolean mask X == missing_values."""
    if value_to_mask == "NaN" or np.isnan(value_to_mask):
        return np.isnan(X)
    else:
        return X == value_to_mask


def _most_frequent(array, extra_value, n_repeat):
    """Compute the most frequent value in a 1d array extended with
       [extra_value] * n_repeat, where extra_value is assumed to be not part
       of the array."""
    # Compute the most frequent value in array only
    if array.size > 0:
        mode = stats.mode(array)
        most_frequent_value = mode[0][0]
        most_frequent_count = mode[1][0]
    else:
        most_frequent_value = 0
        most_frequent_count = 0

    # Compare to array + [extra_value] * n_repeat
    if most_frequent_count == 0 and n_repeat == 0:
        return np.nan
    elif most_frequent_count < n_repeat:
        return extra_value
    elif most_frequent_count > n_repeat:
        return most_frequent_value
    elif most_frequent_count == n_repeat:
        # Ties the breaks. Copy the behaviour of scipy.stats.mode
        if most_frequent_value < extra_value:
            return most_frequent_value
        else:
            return extra_value


class SimpleImputer(BaseEstimator, TransformerMixin):
    """Imputation transformer for completing missing values.

    Read more in the :ref:`User Guide <impute>`.

    Parameters
    ----------
    missing_values : integer or "NaN", optional (default="NaN")
        The placeholder for the missing values. All occurrences of
        `missing_values` will be imputed. For missing values encoded as np.nan,
        use the string value "NaN".

    strategy : string, optional (default="mean")
        The imputation strategy.

        - If "mean", then replace missing values using the mean along
          each column.
        - If "median", then replace missing values using the median along
          each column.
        - If "most_frequent", then replace missing using the most frequent
          value along each column.

    verbose : integer, optional (default=0)
        Controls the verbosity of the imputer.

    copy : boolean, optional (default=True)
        If True, a copy of X will be created. If False, imputation will
        be done in-place whenever possible. Note that, in the following cases,
        a new copy will always be made, even if `copy=False`:

        - If X is not an array of floating values;
        - If X is sparse and `missing_values=0`;
        - If X is encoded as a CSR matrix.

    Attributes
    ----------
    statistics_ : array of shape (n_features,)
        The imputation fill value for each feature.

    Notes
    -----
    Columns which only contained missing values at `fit` are discarded upon
    `transform`.

    """
    def __init__(self, missing_values="NaN", strategy="mean",
                 verbose=0, copy=True):
        self.missing_values = missing_values
        self.strategy = strategy
        self.verbose = verbose
        self.copy = copy

    def fit(self, X, y=None):
        """Fit the imputer on X.

        Parameters
        ----------
        X : {array-like, sparse matrix}, shape (n_samples, n_features)
            Input data, where ``n_samples`` is the number of samples and
            ``n_features`` is the number of features.

        Returns
        -------
        self : SimpleImputer
        """
        # Check parameters
        allowed_strategies = ["mean", "median", "most_frequent"]
        if self.strategy not in allowed_strategies:
            raise ValueError("Can only use these strategies: {0} "
                             " got strategy={1}".format(allowed_strategies,
                                                        self.strategy))

        X = check_array(X, accept_sparse='csc', dtype=FLOAT_DTYPES,
                        force_all_finite='allow-nan'
                        if self.missing_values == 'NaN'
                        or np.isnan(self.missing_values) else True)

        if sparse.issparse(X):
            self.statistics_ = self._sparse_fit(X,
                                                self.strategy,
                                                self.missing_values)
        else:
            self.statistics_ = self._dense_fit(X,
                                               self.strategy,
                                               self.missing_values)

        return self

    def _sparse_fit(self, X, strategy, missing_values):
        """Fit the transformer on sparse data."""
        # Count the zeros
        if missing_values == 0:
            n_zeros_axis = np.zeros(X.shape[1], dtype=int)
        else:
            n_zeros_axis = X.shape[0] - np.diff(X.indptr)

        # Mean
        if strategy == "mean":
            if missing_values != 0:
                n_non_missing = n_zeros_axis

                # Mask the missing elements
                mask_missing_values = _get_mask(X.data, missing_values)
                mask_valids = np.logical_not(mask_missing_values)

                # Sum only the valid elements
                new_data = X.data.copy()
                new_data[mask_missing_values] = 0
                X = sparse.csc_matrix((new_data, X.indices, X.indptr),
                                      copy=False)
                sums = X.sum(axis=0)

                # Count the elements != 0
                mask_non_zeros = sparse.csc_matrix(
                    (mask_valids.astype(np.float64),
                     X.indices,
                     X.indptr), copy=False)
                s = mask_non_zeros.sum(axis=0)
                n_non_missing = np.add(n_non_missing, s)

            else:
                sums = X.sum(axis=0)
                n_non_missing = np.diff(X.indptr)

            # Ignore the error, columns with a np.nan statistics_
            # are not an error at this point. These columns will
            # be removed in transform
            with np.errstate(all="ignore"):
                return np.ravel(sums) / np.ravel(n_non_missing)

        # Median + Most frequent
        else:
            # Remove the missing values, for each column
            columns_all = np.hsplit(X.data, X.indptr[1:-1])
            mask_missing_values = _get_mask(X.data, missing_values)
            mask_valids = np.hsplit(np.logical_not(mask_missing_values),
                                    X.indptr[1:-1])

            # astype necessary for bug in numpy.hsplit before v1.9
            columns = [col[mask.astype(bool, copy=False)]
                       for col, mask in zip(columns_all, mask_valids)]

            # Median
            if strategy == "median":
                median = np.empty(len(columns))
                for i, column in enumerate(columns):
                    median[i] = _get_median(column, n_zeros_axis[i])

                return median

            # Most frequent
            elif strategy == "most_frequent":
                most_frequent = np.empty(len(columns))

                for i, column in enumerate(columns):
                    most_frequent[i] = _most_frequent(column,
                                                      0,
                                                      n_zeros_axis[i])

                return most_frequent

    def _dense_fit(self, X, strategy, missing_values):
        """Fit the transformer on dense data."""
        X = check_array(X, force_all_finite='allow-nan'
                        if self.missing_values == 'NaN'
                        or np.isnan(self.missing_values) else True)
        mask = _get_mask(X, missing_values)
        masked_X = ma.masked_array(X, mask=mask)

        # Mean
        if strategy == "mean":
            mean_masked = np.ma.mean(masked_X, axis=0)
            # Avoid the warning "Warning: converting a masked element to nan."
            mean = np.ma.getdata(mean_masked)
            mean[np.ma.getmask(mean_masked)] = np.nan

            return mean

        # Median
        elif strategy == "median":
            median_masked = np.ma.median(masked_X, axis=0)
            # Avoid the warning "Warning: converting a masked element to nan."
            median = np.ma.getdata(median_masked)
            median[np.ma.getmaskarray(median_masked)] = np.nan

            return median

        # Most frequent
        elif strategy == "most_frequent":
            # scipy.stats.mstats.mode cannot be used because it will no work
            # properly if the first element is masked and if its frequency
            # is equal to the frequency of the most frequent valid element
            # See https://github.com/scipy/scipy/issues/2636

            # To be able access the elements by columns
            X = X.transpose()
            mask = mask.transpose()

            most_frequent = np.empty(X.shape[0])

            for i, (row, row_mask) in enumerate(zip(X[:], mask[:])):
                row_mask = np.logical_not(row_mask).astype(np.bool)
                row = row[row_mask]
                most_frequent[i] = _most_frequent(row, np.nan, 0)

            return most_frequent

    def transform(self, X):
        """Impute all missing values in X.

        Parameters
        ----------
        X : {array-like, sparse matrix}, shape = [n_samples, n_features]
            The input data to complete.
        """
        check_is_fitted(self, 'statistics_')
        X = check_array(X, accept_sparse='csc', dtype=FLOAT_DTYPES,
                        force_all_finite='allow-nan'
                        if self.missing_values == 'NaN'
                        or np.isnan(self.missing_values) else True,
                        copy=self.copy)
        statistics = self.statistics_
        if X.shape[1] != statistics.shape[0]:
            raise ValueError("X has %d features per sample, expected %d"
                             % (X.shape[1], self.statistics_.shape[0]))

        # Delete the invalid columns
        invalid_mask = np.isnan(statistics)
        valid_mask = np.logical_not(invalid_mask)
        valid_statistics = statistics[valid_mask]
        valid_statistics_indexes = np.flatnonzero(valid_mask)
        missing = np.arange(X.shape[1])[invalid_mask]

        if invalid_mask.any():
            if self.verbose:
                warnings.warn("Deleting features without "
                              "observed values: %s" % missing)
            X = X[:, valid_statistics_indexes]

        # Do actual imputation
        if sparse.issparse(X) and self.missing_values != 0:
            mask = _get_mask(X.data, self.missing_values)
            indexes = np.repeat(np.arange(len(X.indptr) - 1, dtype=np.int),
                                np.diff(X.indptr))[mask]

            X.data[mask] = valid_statistics[indexes].astype(X.dtype,
                                                            copy=False)
        else:
            if sparse.issparse(X):
                X = X.toarray()

            mask = _get_mask(X, self.missing_values)
            n_missing = np.sum(mask, axis=0)
            values = np.repeat(valid_statistics, n_missing)

            coordinates = np.where(mask.transpose())[::-1]

            X[coordinates] = values

        return X


<<<<<<< HEAD
class KNNImputer(BaseEstimator, TransformerMixin):
    """Imputation for completing missing values using k-Nearest Neighbors.

    Each sample's missing values are imputed using values from ``n_neighbors``
    nearest neighbors found in the training set. Each missing feature is then
    imputed as the average, either weighted or unweighted, of these neighbors.
    Note that if a sample has more than one feature missing, then the
    neighbors for that sample can be different depending on the particular
    feature being imputed. Finally, where the number of donor neighbors is
    less than ``n_neighbors``, the training set average for that feature is
    used during imputation.

    Parameters
    ----------
    missing_values : integer or "NaN", optional (default = "NaN")
        The placeholder for the missing values. All occurrences of
        `missing_values` will be imputed. For missing values encoded as
        ``np.nan``, use the string value "NaN".

    n_neighbors : int, optional (default = 5)
        Number of neighboring samples to use for imputation.

    weights : str or callable, optional (default = "uniform")
        Weight function used in prediction.  Possible values:

        - 'uniform' : uniform weights.  All points in each neighborhood
          are weighted equally.
        - 'distance' : weight points by the inverse of their distance.
          in this case, closer neighbors of a query point will have a
          greater influence than neighbors which are further away.
        - [callable] : a user-defined function which accepts an
          array of distances, and returns an array of the same shape
          containing the weights.

    metric : str or callable, optional (default = "masked_euclidean")
        Distance metric for searching neighbors. Possible values:
        - 'masked_euclidean'
        - [callable] : a user-defined function which conforms to the
        definition of _pairwise_callable(X, Y, metric, **kwds). In other
        words, the function accepts two arrays, X and Y, and a
        ``missing_values`` keyword in **kwds and returns a scalar distance
        value.

    row_max_missing : float, optional (default = 0.5)
        The maximum fraction of columns (i.e. features) that can be missing
        before the sample is excluded from nearest neighbor imputation. It
        means that such rows will not be considered a potential donor in
        ``fit()``, and in ``transform()`` their missing feature values will be
        imputed to be the column mean for the entire dataset.

    col_max_missing : float, optional (default = 0.8)
        The maximum fraction of rows (or samples) that can be missing
        for any feature beyond which an error is raised.

    copy : boolean, optional (default = True)
        If True, a copy of X will be created. If False, imputation will
        be done in-place whenever possible. Note that, if metric is
        "masked_euclidean" and copy=False then missing_values in the
        input matrix X will be overwritten with zeros.

    Attributes
    ----------
    statistics_ : 1-D array of length {n_features}
        The 1-D array contains the mean of each feature calculated using
        observed (i.e. non-missing) values. This is used for imputing
        missing values in samples that are either excluded from nearest
        neighbors search because they have too many ( > row_max_missing)
        missing features or because all of the sample's k-nearest neighbors
        (i.e., the potential donors) also have the relevant feature value
        missing.

    References
    ----------
    * Olga Troyanskaya, Michael Cantor, Gavin Sherlock, Pat Brown, Trevor
      Hastie, Robert Tibshirani, David Botstein and Russ B. Altman, Missing
      value estimation methods for DNA microarrays, BIOINFORMATICS Vol. 17
      no. 6, 2001 Pages 520-525.

    Examples
    --------
    >>> from sklearn.impute import KNNImputer
    >>> nan = float("NaN")
    >>> X = [[1, 2, nan], [3, 4, 3], [nan, 6, 5], [8, 8, 7]]
    >>> imputer = KNNImputer(n_neighbors=2, weights="uniform")
    >>> imputer.fit_transform(X)
    array([[1. , 2. , 4. ],
           [3. , 4. , 3. ],
           [5.5, 6. , 5. ],
           [8. , 8. , 7. ]])
    """

    def __init__(self, missing_values="NaN", n_neighbors=5,
                 weights="uniform", metric="masked_euclidean",
                 row_max_missing=0.5, col_max_missing=0.8, copy=True):

        self.missing_values = missing_values
        self.n_neighbors = n_neighbors
        self.weights = weights
        self.metric = metric
        self.row_max_missing = row_max_missing
        self.col_max_missing = col_max_missing
        self.copy = copy

    def _impute(self, dist, X, fitted_X, mask, mask_fx):
        """Helper function to find and impute missing values"""

        # For each column, find and impute
        n_rows_X, n_cols_X = X.shape
        for c in range(n_cols_X):
            if not np.any(mask[:, c], axis=0):
                continue

            # Row index for receivers and potential donors (pdonors)
            receivers_row_idx = np.where(mask[:, c])[0]
            pdonors_row_idx = np.where(~mask_fx[:, c])[0]

            # Impute using column mean if n_neighbors are not available
            if len(pdonors_row_idx) < self.n_neighbors:
                warnings.warn("Insufficient number of neighbors! "
                              "Filling in column mean.")
                X[receivers_row_idx, c] = self.statistics_[c]
                continue

            # Get distance from potential donors
            dist_pdonors = dist[receivers_row_idx][:, pdonors_row_idx]
            dist_pdonors = dist_pdonors.reshape(-1,
                                                len(pdonors_row_idx))
            # Argpartition to seperate actual donors from the rest
            pdonors_idx = np.argpartition(
                dist_pdonors, self.n_neighbors - 1, axis=1)

            # Get final donors row index from pdonors
            donors_idx = pdonors_idx[:, :self.n_neighbors]
            # Get weights or None
            dist_pdonors_rows = np.arange(len(donors_idx))[:, None]
            weight_matrix = _get_weights(
                dist_pdonors[
                    dist_pdonors_rows, donors_idx], self.weights)
            donor_row_idx_ravel = donors_idx.ravel()

            # Retrieve donor cells and calculate kNN score
            fitted_X_temp = fitted_X[pdonors_row_idx]
            donors = fitted_X_temp[donor_row_idx_ravel, c].reshape(
                (-1, self.n_neighbors))
            donors_mask = _get_mask(donors, self.missing_values)
            donors = np.ma.array(donors, mask=donors_mask)

            # Final imputation
            imputed = np.ma.average(donors, axis=1,
                                    weights=weight_matrix)
            X[receivers_row_idx, c] = imputed.data
        return X

    def fit(self, X, y=None):
        """Fit the imputer on X.

        Parameters
        ----------
        X : {array-like}, shape (n_samples, n_features)
            Input data, where ``n_samples`` is the number of samples and
            ``n_features`` is the number of features.

        Returns
        -------
        self : object
            Returns self.
        """

        # Check parameters
        force_all_finite = False if self.missing_values in ["NaN",
                                                            np.nan] else True
        X = check_array(X, accept_sparse=False, dtype=np.float64,
                        force_all_finite=force_all_finite, copy=self.copy)
        self.weights = _check_weights(self.weights)

        # Check for +/- inf
        if np.any(np.isinf(X)):
            raise ValueError("+/- inf values are not allowed.")

        # Check if % missing in any column > col_max_missing
        mask = _get_mask(X, self.missing_values)
        if np.any(mask.sum(axis=0) > (X.shape[0] * self.col_max_missing)):
            raise ValueError("Some column(s) have more than {}% missing values"
                             .format(self.col_max_missing * 100))
        X_col_means = np.ma.array(X, mask=mask).mean(axis=0).data

        # Check if % missing in any row > row_max_missing
        bad_rows = mask.sum(axis=1) > (mask.shape[1] * self.row_max_missing)
        if np.any(bad_rows):
            warnings.warn(
                "There are rows with more than {0}% missing values. These "
                "rows are not included as donor neighbors."
                    .format(self.row_max_missing * 100))

            # Remove rows that have more than row_max_missing % missing
            X = X[~bad_rows, :]

        # Check if sufficient neighboring samples available
        if X.shape[0] < self.n_neighbors:
            raise ValueError("There are only %d samples, but n_neighbors=%d."
                             % (X.shape[0], self.n_neighbors))

        # Instantiate NN object, get column means, and store in statistics_
        # neigh = NearestNeighbors(n_neighbors=self.n_neighbors,
        #                          metric=self.metric,
        #                          metric_params={"missing_values":
        #                                         self.missing_values})
        # self._fitted_neighbors = neigh.fit(X)
        self.fitted_X_ = X
        self.statistics_ = X_col_means

        return self

    def transform(self, X):
        """Impute all missing values in X.

        Parameters
        ----------
        X : {array-like}, shape = [n_samples, n_features]
=======
class MICEImputer(BaseEstimator, TransformerMixin):
    """MICE transformer to impute missing values.

    Basic implementation of MICE (Multivariate Imputations by Chained
    Equations) package from R. This version assumes all of the features are
    Gaussian.

    Read more in the :ref:`User Guide <mice>`.

    Parameters
    ----------
    missing_values : int or "NaN", optional (default="NaN")
        The placeholder for the missing values. All occurrences of
        ``missing_values`` will be imputed. For missing values encoded as
        np.nan, use the string value "NaN".

    imputation_order : str, optional (default="ascending")
        The order in which the features will be imputed. Possible values:

        "ascending"
            From features with fewest missing values to most.
        "descending"
            From features with most missing values to fewest.
        "roman"
            Left to right.
        "arabic"
            Right to left.
        "random"
            A random order for each round.

    n_imputations : int, optional (default=100)
        Number of MICE rounds to perform, the results of which will be
        used in the final average.

    n_burn_in : int, optional (default=10)
        Number of initial MICE rounds to perform the results of which
        will not be returned.

    predictor : estimator object, default=BayesianRidge()
        The predictor to use at each step of the round-robin imputation.
        It must support ``return_std`` in its ``predict`` method.

    n_nearest_features : int, optional (default=None)
        Number of other features to use to estimate the missing values of
        the each feature column. Nearness between features is measured using
        the absolute correlation coefficient between each feature pair (after
        initial imputation). Can provide significant speed-up when the number
        of features is huge. If ``None``, all features will be used.

    initial_strategy : str, optional (default="mean")
        Which strategy to use to initialize the missing values. Same as the
        ``strategy`` parameter in :class:`sklearn.preprocessing.Imputer`
        Valid values: {"mean", "median", or "most_frequent"}.

    min_value : float, optional (default=None)
        Minimum possible imputed value. Default of ``None`` will set minimum
        to negative infinity.

    max_value : float, optional (default=None)
        Maximum possible imputed value. Default of ``None`` will set maximum
        to positive infinity.

    verbose : int, optional (default=0)
        Verbosity flag, controls the debug messages that are issued
        as functions are evaluated. The higher, the more verbose. Can be 0, 1,
        or 2.

    random_state : int, RandomState instance or None, optional (default=None)
        The seed of the pseudo random number generator to use when shuffling
        the data.  If int, random_state is the seed used by the random number
        generator; If RandomState instance, random_state is the random number
        generator; If None, the random number generator is the RandomState
        instance used by ``np.random``.

    Attributes
    ----------
    initial_imputer_ : object of class :class:`sklearn.preprocessing.Imputer`'
        The imputer used to initialize the missing values.

    imputation_sequence_ : list of tuples
        Each tuple has ``(feat_idx, neighbor_feat_idx, predictor)``, where
        ``feat_idx`` is the current feature to be imputed,
        ``neighbor_feat_idx`` is the array of other features used to impute the
        current feature, and ``predictor`` is the trained predictor used for
        the imputation.

    Notes
    -----
    The R version of MICE does not have inductive functionality, i.e. first
    fitting on ``X_train`` and then transforming any ``X_test`` without
    additional fitting. We do this by storing each feature's predictor during
    the round-robin ``fit`` phase, and predicting without refitting (in order)
    during the ``transform`` phase.

    Features which contain all missing values at ``fit`` are discarded upon
    ``transform``.

    Features with missing values in transform which did not have any missing
    values in fit will be imputed with the initial imputation method only.

    References
    ----------
    .. [1] `Stef van Buuren, Karin Groothuis-Oudshoorn (2011). "mice:
        Multivariate Imputation by Chained Equations in R". Journal of
        Statistical Software 45: 1-67.
        <https://www.jstatsoft.org/article/view/v045i03>`_
    """

    def __init__(self,
                 missing_values='NaN',
                 imputation_order='ascending',
                 n_imputations=100,
                 n_burn_in=10,
                 predictor=None,
                 n_nearest_features=None,
                 initial_strategy="mean",
                 min_value=None,
                 max_value=None,
                 verbose=False,
                 random_state=None):

        self.missing_values = missing_values
        self.imputation_order = imputation_order
        self.n_imputations = n_imputations
        self.n_burn_in = n_burn_in
        self.predictor = predictor
        self.n_nearest_features = n_nearest_features
        self.initial_strategy = initial_strategy
        self.min_value = min_value
        self.max_value = max_value
        self.verbose = verbose
        self.random_state = random_state

    def _impute_one_feature(self,
                            X_filled,
                            mask_missing_values,
                            feat_idx,
                            neighbor_feat_idx,
                            predictor=None,
                            fit_mode=True):
        """Impute a single feature from the others provided.

        This function predicts the missing values of one of the features using
        the current estimates of all the other features. The ``predictor`` must
        support ``return_std=True`` in its ``predict`` method for this function
        to work.

        Parameters
        ----------
        X_filled : ndarray
            Input data with the most recent imputations.

        mask_missing_values : ndarray
            Input data's missing indicator matrix.

        feat_idx : int
            Index of the feature currently being imputed.

        neighbor_feat_idx : ndarray
            Indices of the features to be used in imputing ``feat_idx``.

        predictor : object
            The predictor to use at this step of the round-robin imputation.
            It must support ``return_std`` in its ``predict`` method.
            If None, it will be cloned from self._predictor.

        fit_mode : boolean, default=True
            Whether to fit and predict with the predictor or just predict.

        Returns
        -------
        X_filled : ndarray
            Input data with ``X_filled[missing_row_mask, feat_idx]`` updated.

        predictor : predictor with sklearn API
            The fitted predictor used to impute
            ``X_filled[missing_row_mask, feat_idx]``.
        """

        # if nothing is missing, just return the default
        # (should not happen at fit time because feat_ids would be excluded)
        missing_row_mask = mask_missing_values[:, feat_idx]
        if not np.any(missing_row_mask):
            return X_filled, predictor

        if predictor is None and fit_mode is False:
            raise ValueError("If fit_mode is False, then an already-fitted "
                             "predictor should be passed in.")

        if predictor is None:
            predictor = clone(self._predictor)

        if fit_mode:
            X_train = safe_indexing(X_filled[:, neighbor_feat_idx],
                                    ~missing_row_mask)
            y_train = safe_indexing(X_filled[:, feat_idx],
                                    ~missing_row_mask)
            predictor.fit(X_train, y_train)

        # get posterior samples
        X_test = safe_indexing(X_filled[:, neighbor_feat_idx],
                               missing_row_mask)
        mus, sigmas = predictor.predict(X_test, return_std=True)
        good_sigmas = sigmas > 0
        imputed_values = np.zeros(mus.shape, dtype=X_filled.dtype)
        imputed_values[~good_sigmas] = mus[~good_sigmas]
        imputed_values[good_sigmas] = self.random_state_.normal(
            loc=mus[good_sigmas], scale=sigmas[good_sigmas])

        # clip the values
        imputed_values = np.clip(imputed_values,
                                 self._min_value,
                                 self._max_value)

        # update the feature
        X_filled[missing_row_mask, feat_idx] = imputed_values
        return X_filled, predictor

    def _get_neighbor_feat_idx(self,
                               n_features,
                               feat_idx,
                               abs_corr_mat):
        """Get a list of other features to predict ``feat_idx``.

        If self.n_nearest_features is less than or equal to the total
        number of features, then use a probability proportional to the absolute
        correlation between ``feat_idx`` and each other feature to randomly
        choose a subsample of the other features (without replacement).

        Parameters
        ----------
        n_features : int
            Number of features in ``X``.

        feat_idx : int
            Index of the feature currently being imputed.

        abs_corr_mat : ndarray, shape (n_features, n_features)
            Absolute correlation matrix of ``X``. The diagonal has been zeroed
            out and each feature has been normalized to sum to 1. Can be None.

        Returns
        -------
        neighbor_feat_idx : array-like
            The features to use to impute ``feat_idx``.
        """
        if (self.n_nearest_features is not None and
                self.n_nearest_features < n_features):
            p = abs_corr_mat[:, feat_idx]
            neighbor_feat_idx = self.random_state_.choice(
                np.arange(n_features), self.n_nearest_features, replace=False,
                p=p)
        else:
            inds_left = np.arange(feat_idx)
            inds_right = np.arange(feat_idx + 1, n_features)
            neighbor_feat_idx = np.concatenate((inds_left, inds_right))
        return neighbor_feat_idx

    def _get_ordered_idx(self, mask_missing_values):
        """Decide in what order we will update the features.

        As a homage to the MICE R package, we will have 4 main options of
        how to order the updates, and use a random order if anything else
        is specified.

        Also, this function skips features which have no missing values.

        Parameters
        ----------
        mask_missing_values : array-like, shape (n_samples, n_features)
            Input data's missing indicator matrix, where "n_samples" is the
            number of samples and "n_features" is the number of features.

        Returns
        -------
        ordered_idx : ndarray, shape (n_features,)
            The order in which to impute the features.
        """
        frac_of_missing_values = mask_missing_values.mean(axis=0)
        missing_values_idx = np.nonzero(frac_of_missing_values)[0]
        if self.imputation_order == 'roman':
            ordered_idx = missing_values_idx
        elif self.imputation_order == 'arabic':
            ordered_idx = missing_values_idx[::-1]
        elif self.imputation_order == 'ascending':
            n = len(frac_of_missing_values) - len(missing_values_idx)
            ordered_idx = np.argsort(frac_of_missing_values,
                                     kind='mergesort')[n:][::-1]
        elif self.imputation_order == 'descending':
            n = len(frac_of_missing_values) - len(missing_values_idx)
            ordered_idx = np.argsort(frac_of_missing_values,
                                     kind='mergesort')[n:]
        elif self.imputation_order == 'random':
            ordered_idx = missing_values_idx
            self.random_state_.shuffle(ordered_idx)
        else:
            raise ValueError("Got an invalid imputation order: '{0}'. It must "
                             "be one of the following: 'roman', 'arabic', "
                             "'ascending', 'descending', or "
                             "'random'.".format(self.imputation_order))
        return ordered_idx

    def _get_abs_corr_mat(self, X_filled, tolerance=1e-6):
        """Get absolute correlation matrix between features.

        Parameters
        ----------
        X_filled : ndarray, shape (n_samples, n_features)
            Input data with the most recent imputations.

        tolerance : float, optional (default=1e-6)
            ``abs_corr_mat`` can have nans, which will be replaced
            with ``tolerance``.

        Returns
        -------
        abs_corr_mat : ndarray, shape (n_features, n_features)
            Absolute correlation matrix of ``X`` at the beginning of the
            current round. The diagonal has been zeroed out and each feature's
            absolute correlations with all others have been normalized to sum
            to 1.
        """
        n_features = X_filled.shape[1]
        if (self.n_nearest_features is None or
                self.n_nearest_features >= n_features):
            return None
        abs_corr_mat = np.abs(np.corrcoef(X_filled.T))
        # np.corrcoef is not defined for features with zero std
        abs_corr_mat[np.isnan(abs_corr_mat)] = tolerance
        # ensures exploration, i.e. at least some probability of sampling
        abs_corr_mat[abs_corr_mat < tolerance] = tolerance
        # features are not their own neighbors
        np.fill_diagonal(abs_corr_mat, 0)
        # needs to sum to 1 for np.random.choice sampling
        abs_corr_mat = normalize(abs_corr_mat, norm='l1', axis=0, copy=False)
        return abs_corr_mat

    def _initial_imputation(self, X):
        """Perform initial imputation for input X.

        Parameters
        ----------
        X : ndarray, shape (n_samples, n_features)
            Input data, where "n_samples" is the number of samples and
            "n_features" is the number of features.

        Returns
        -------
        Xt : ndarray, shape (n_samples, n_features)
            Input data, where "n_samples" is the number of samples and
            "n_features" is the number of features.

        X_filled : ndarray, shape (n_samples, n_features)
            Input data with the most recent imputations.

        mask_missing_values : ndarray, shape (n_samples, n_features)
            Input data's missing indicator matrix, where "n_samples" is the
            number of samples and "n_features" is the number of features.
        """
        X = check_array(X, dtype=FLOAT_DTYPES, order="F",
                        force_all_finite='allow-nan'
                        if self.missing_values == 'NaN'
                        or np.isnan(self.missing_values) else True)

        mask_missing_values = _get_mask(X, self.missing_values)
        if self.initial_imputer_ is None:
            self.initial_imputer_ = SimpleImputer(
                                            missing_values=self.missing_values,
                                            strategy=self.initial_strategy)
            X_filled = self.initial_imputer_.fit_transform(X)
        else:
            X_filled = self.initial_imputer_.transform(X)

        valid_mask = np.flatnonzero(np.logical_not(
            np.isnan(self.initial_imputer_.statistics_)))
        Xt = X[:, valid_mask]
        mask_missing_values = mask_missing_values[:, valid_mask]

        return Xt, X_filled, mask_missing_values

    def fit_transform(self, X, y=None):
        """Fits the imputer on X and return the transformed X.

        Parameters
        ----------
        X : array-like, shape (n_samples, n_features)
            Input data, where "n_samples" is the number of samples and
            "n_features" is the number of features.

        y : ignored.

        Returns
        -------
        Xt : array-like, shape (n_samples, n_features)
             The imputed input data.
        """
        self.random_state_ = getattr(self, "random_state_",
                                     check_random_state(self.random_state))

        if self.predictor is None:
            from .linear_model import BayesianRidge
            self._predictor = BayesianRidge()
        else:
            self._predictor = clone(self.predictor)

        self._min_value = np.nan if self.min_value is None else self.min_value
        self._max_value = np.nan if self.max_value is None else self.max_value

        self.initial_imputer_ = None
        X, X_filled, mask_missing_values = self._initial_imputation(X)

        # edge case: in case the user specifies 0 for n_imputations,
        # then there is no need to do burn in and the result should be
        # just the initial imputation (before clipping)
        if self.n_imputations < 1:
            return X_filled

        X_filled = np.clip(X_filled, self._min_value, self._max_value)

        # order in which to impute
        # note this is probably too slow for large feature data (d > 100000)
        # and a better way would be good.
        # see: https://goo.gl/KyCNwj and subsequent comments
        ordered_idx = self._get_ordered_idx(mask_missing_values)

        abs_corr_mat = self._get_abs_corr_mat(X_filled)

        # impute data
        n_rounds = self.n_burn_in + self.n_imputations
        n_samples, n_features = X_filled.shape
        Xt = np.zeros((n_samples, n_features), dtype=X.dtype)
        self.imputation_sequence_ = []
        if self.verbose > 0:
            print("[MICE] Completing matrix with shape %s" % (X.shape,))
        start_t = time()
        for i_rnd in range(n_rounds):
            if self.imputation_order == 'random':
                ordered_idx = self._get_ordered_idx(mask_missing_values)

            for feat_idx in ordered_idx:
                neighbor_feat_idx = self._get_neighbor_feat_idx(n_features,
                                                                feat_idx,
                                                                abs_corr_mat)
                X_filled, predictor = self._impute_one_feature(
                    X_filled, mask_missing_values, feat_idx, neighbor_feat_idx,
                    predictor=None, fit_mode=True)
                predictor_triplet = MICETriplet(feat_idx,
                                                neighbor_feat_idx,
                                                predictor)
                self.imputation_sequence_.append(predictor_triplet)

            if i_rnd >= self.n_burn_in:
                Xt += X_filled
            if self.verbose > 0:
                print('[MICE] Ending imputation round '
                      '%d/%d, elapsed time %0.2f'
                      % (i_rnd + 1, n_rounds, time() - start_t))

        Xt /= self.n_imputations
        Xt[~mask_missing_values] = X[~mask_missing_values]
        return Xt

    def transform(self, X):
        """Imputes all missing values in X.

        Note that this is stochastic, and that if random_state is not fixed,
        repeated calls, or permuted input, will yield different results.

        Parameters
        ----------
        X : array-like, shape = [n_samples, n_features]
>>>>>>> f1aedf66
            The input data to complete.

        Returns
        -------
<<<<<<< HEAD
        X : {array-like}, shape = [n_samples, n_features]
            The imputed dataset.
        """

        check_is_fitted(self, ["fitted_X_", "statistics_"])
        force_all_finite = False if self.missing_values in ["NaN",
                                                            np.nan] else True
        X = check_array(X, accept_sparse=False, dtype=FLOAT_DTYPES,
                        force_all_finite=force_all_finite, copy=self.copy)
        # Check for +/- inf
        if np.any(np.isinf(X)):
            raise ValueError("+/- inf values are not allowed in data to be "
                             "transformed.")

        # Get fitted data and ensure correct dimension
        # fitted_X = self._fitted_neighbors._fit_X
        n_rows_fit_X, n_cols_fit_X = self.fitted_X_.shape
        n_rows_X, n_cols_X = X.shape

        if n_cols_X != n_cols_fit_X:
            raise ValueError("Incompatible dimension between the fitted "
                             "dataset and the one to be transformed.")
        mask = _get_mask(X, self.missing_values)

        row_total_missing = mask.sum(axis=1)
        if not np.any(row_total_missing):
            return X

        # Check for excessive missingness in rows
        bad_rows = row_total_missing > (mask.shape[1] * self.row_max_missing)
        if np.any(bad_rows):
            warnings.warn(
                "There are rows with more than {0}% missing values. The "
                "missing features in these rows are imputed with column means."
                    .format(self.row_max_missing * 100))
            X_bad = X[bad_rows, :]
            X = X[~bad_rows, :]
            mask = mask[~bad_rows]
            row_total_missing = mask.sum(axis=1)
        row_has_missing = row_total_missing.astype(np.bool)

        if np.any(row_has_missing):

            # Mask for fitted_X
            mask_fx = _get_mask(self.fitted_X_, self.missing_values)

            # Get row index of missing and distance from donors
            dist_temp = pairwise_distances(X[row_has_missing],
                                           self.fitted_X_,
                                           metric=self.metric,
                                           squared=False,
                                           missing_values=self.missing_values)
            dist = np.empty((n_rows_X, n_rows_X))
            dist[row_has_missing] = dist_temp.copy()
            dist[~row_has_missing] = np.nan

            # Delete temp var binding
            del dist_temp

            # Find and impute missing
            X = self._impute(dist, X, self.fitted_X_, mask, mask_fx)

        # Merge bad rows to X and mean impute their missing values
        if np.any(bad_rows):
            bad_missing_index = np.where(_get_mask(X_bad, self.missing_values))
            X_bad[bad_missing_index] = np.take(self.statistics_,
                                               bad_missing_index[1])
            X_merged = np.empty((n_rows_X, n_cols_X))
            X_merged[bad_rows, :] = X_bad
            X_merged[~bad_rows, :] = X
            X = X_merged
        return X

    def fit_transform(self, X, y=None, **fit_params):
        """Fit KNNImputer and impute all missing values in X.

        Parameters
        ----------
        X : {array-like}, shape (n_samples, n_features)
            Input data, where ``n_samples`` is the number of samples and
            ``n_features`` is the number of features.

        Returns
        -------
        X : {array-like}, shape (n_samples, n_features)
            Returns imputed dataset.
        """
        return self.fit(X).transform(X)
=======
        Xt : array-like, shape (n_samples, n_features)
             The imputed input data.
        """
        check_is_fitted(self, 'initial_imputer_')

        X, X_filled, mask_missing_values = self._initial_imputation(X)

        # edge case: in case the user specifies 0 for n_imputations,
        # then there is no need to do burn in and the result should be
        # just the initial imputation (before clipping)
        if self.n_imputations < 1:
            return X_filled

        X_filled = np.clip(X_filled, self._min_value, self._max_value)

        n_rounds = self.n_burn_in + self.n_imputations
        n_imputations = len(self.imputation_sequence_)
        imputations_per_round = n_imputations // n_rounds
        i_rnd = 0
        Xt = np.zeros(X.shape, dtype=X.dtype)
        if self.verbose > 0:
            print("[MICE] Completing matrix with shape %s" % (X.shape,))
        start_t = time()
        for it, predictor_triplet in enumerate(self.imputation_sequence_):
            X_filled, _ = self._impute_one_feature(
                X_filled,
                mask_missing_values,
                predictor_triplet.feat_idx,
                predictor_triplet.neighbor_feat_idx,
                predictor=predictor_triplet.predictor,
                fit_mode=False
            )
            if not (it + 1) % imputations_per_round:
                if i_rnd >= self.n_burn_in:
                    Xt += X_filled
                if self.verbose > 1:
                    print('[MICE] Ending imputation round '
                          '%d/%d, elapsed time %0.2f'
                          % (i_rnd + 1, n_rounds, time() - start_t))
                i_rnd += 1

        Xt /= self.n_imputations
        Xt[~mask_missing_values] = X[~mask_missing_values]
        return Xt

    def fit(self, X, y=None):
        """Fits the imputer on X and return self.

        Parameters
        ----------
        X : array-like, shape (n_samples, n_features)
            Input data, where "n_samples" is the number of samples and
            "n_features" is the number of features.

        y : ignored

        Returns
        -------
        self : object
            Returns self.
        """
        self.fit_transform(X)
        return self
>>>>>>> f1aedf66
<|MERGE_RESOLUTION|>--- conflicted
+++ resolved
@@ -1,10 +1,7 @@
 """Transformers for missing value imputation"""
 # Authors: Nicolas Tresegnie <nicolas.tresegnie@gmail.com>
-<<<<<<< HEAD
+#          Sergey Feldman <sergeyfeldman@gmail.com>
 #          Ashim Bhattarai <"ashimb9" + "\100gmail\56com">
-=======
-#          Sergey Feldman <sergeyfeldman@gmail.com>
->>>>>>> f1aedf66
 # License: BSD 3 clause
 
 from __future__ import division
@@ -19,13 +16,10 @@
 from collections import namedtuple
 
 from .base import BaseEstimator, TransformerMixin
-<<<<<<< HEAD
 from .utils import check_array, _get_n_jobs
-=======
 from .base import clone
 from .preprocessing import normalize
 from .utils import check_array, check_random_state, safe_indexing
->>>>>>> f1aedf66
 from .utils.sparsefuncs import _get_median
 from .utils.validation import check_is_fitted
 from .utils.validation import FLOAT_DTYPES
@@ -45,11 +39,8 @@
 
 __all__ = [
     'SimpleImputer',
-<<<<<<< HEAD
+    'MICEImputer',
     'KNNImputer',
-=======
-    'MICEImputer',
->>>>>>> f1aedf66
 ]
 
 
@@ -351,227 +342,7 @@
         return X
 
 
-<<<<<<< HEAD
-class KNNImputer(BaseEstimator, TransformerMixin):
-    """Imputation for completing missing values using k-Nearest Neighbors.
-
-    Each sample's missing values are imputed using values from ``n_neighbors``
-    nearest neighbors found in the training set. Each missing feature is then
-    imputed as the average, either weighted or unweighted, of these neighbors.
-    Note that if a sample has more than one feature missing, then the
-    neighbors for that sample can be different depending on the particular
-    feature being imputed. Finally, where the number of donor neighbors is
-    less than ``n_neighbors``, the training set average for that feature is
-    used during imputation.
-
-    Parameters
-    ----------
-    missing_values : integer or "NaN", optional (default = "NaN")
-        The placeholder for the missing values. All occurrences of
-        `missing_values` will be imputed. For missing values encoded as
-        ``np.nan``, use the string value "NaN".
-
-    n_neighbors : int, optional (default = 5)
-        Number of neighboring samples to use for imputation.
-
-    weights : str or callable, optional (default = "uniform")
-        Weight function used in prediction.  Possible values:
-
-        - 'uniform' : uniform weights.  All points in each neighborhood
-          are weighted equally.
-        - 'distance' : weight points by the inverse of their distance.
-          in this case, closer neighbors of a query point will have a
-          greater influence than neighbors which are further away.
-        - [callable] : a user-defined function which accepts an
-          array of distances, and returns an array of the same shape
-          containing the weights.
-
-    metric : str or callable, optional (default = "masked_euclidean")
-        Distance metric for searching neighbors. Possible values:
-        - 'masked_euclidean'
-        - [callable] : a user-defined function which conforms to the
-        definition of _pairwise_callable(X, Y, metric, **kwds). In other
-        words, the function accepts two arrays, X and Y, and a
-        ``missing_values`` keyword in **kwds and returns a scalar distance
-        value.
-
-    row_max_missing : float, optional (default = 0.5)
-        The maximum fraction of columns (i.e. features) that can be missing
-        before the sample is excluded from nearest neighbor imputation. It
-        means that such rows will not be considered a potential donor in
-        ``fit()``, and in ``transform()`` their missing feature values will be
-        imputed to be the column mean for the entire dataset.
-
-    col_max_missing : float, optional (default = 0.8)
-        The maximum fraction of rows (or samples) that can be missing
-        for any feature beyond which an error is raised.
-
-    copy : boolean, optional (default = True)
-        If True, a copy of X will be created. If False, imputation will
-        be done in-place whenever possible. Note that, if metric is
-        "masked_euclidean" and copy=False then missing_values in the
-        input matrix X will be overwritten with zeros.
-
-    Attributes
-    ----------
-    statistics_ : 1-D array of length {n_features}
-        The 1-D array contains the mean of each feature calculated using
-        observed (i.e. non-missing) values. This is used for imputing
-        missing values in samples that are either excluded from nearest
-        neighbors search because they have too many ( > row_max_missing)
-        missing features or because all of the sample's k-nearest neighbors
-        (i.e., the potential donors) also have the relevant feature value
-        missing.
-
-    References
-    ----------
-    * Olga Troyanskaya, Michael Cantor, Gavin Sherlock, Pat Brown, Trevor
-      Hastie, Robert Tibshirani, David Botstein and Russ B. Altman, Missing
-      value estimation methods for DNA microarrays, BIOINFORMATICS Vol. 17
-      no. 6, 2001 Pages 520-525.
-
-    Examples
-    --------
-    >>> from sklearn.impute import KNNImputer
-    >>> nan = float("NaN")
-    >>> X = [[1, 2, nan], [3, 4, 3], [nan, 6, 5], [8, 8, 7]]
-    >>> imputer = KNNImputer(n_neighbors=2, weights="uniform")
-    >>> imputer.fit_transform(X)
-    array([[1. , 2. , 4. ],
-           [3. , 4. , 3. ],
-           [5.5, 6. , 5. ],
-           [8. , 8. , 7. ]])
-    """
-
-    def __init__(self, missing_values="NaN", n_neighbors=5,
-                 weights="uniform", metric="masked_euclidean",
-                 row_max_missing=0.5, col_max_missing=0.8, copy=True):
-
-        self.missing_values = missing_values
-        self.n_neighbors = n_neighbors
-        self.weights = weights
-        self.metric = metric
-        self.row_max_missing = row_max_missing
-        self.col_max_missing = col_max_missing
-        self.copy = copy
-
-    def _impute(self, dist, X, fitted_X, mask, mask_fx):
-        """Helper function to find and impute missing values"""
-
-        # For each column, find and impute
-        n_rows_X, n_cols_X = X.shape
-        for c in range(n_cols_X):
-            if not np.any(mask[:, c], axis=0):
-                continue
-
-            # Row index for receivers and potential donors (pdonors)
-            receivers_row_idx = np.where(mask[:, c])[0]
-            pdonors_row_idx = np.where(~mask_fx[:, c])[0]
-
-            # Impute using column mean if n_neighbors are not available
-            if len(pdonors_row_idx) < self.n_neighbors:
-                warnings.warn("Insufficient number of neighbors! "
-                              "Filling in column mean.")
-                X[receivers_row_idx, c] = self.statistics_[c]
-                continue
-
-            # Get distance from potential donors
-            dist_pdonors = dist[receivers_row_idx][:, pdonors_row_idx]
-            dist_pdonors = dist_pdonors.reshape(-1,
-                                                len(pdonors_row_idx))
-            # Argpartition to seperate actual donors from the rest
-            pdonors_idx = np.argpartition(
-                dist_pdonors, self.n_neighbors - 1, axis=1)
-
-            # Get final donors row index from pdonors
-            donors_idx = pdonors_idx[:, :self.n_neighbors]
-            # Get weights or None
-            dist_pdonors_rows = np.arange(len(donors_idx))[:, None]
-            weight_matrix = _get_weights(
-                dist_pdonors[
-                    dist_pdonors_rows, donors_idx], self.weights)
-            donor_row_idx_ravel = donors_idx.ravel()
-
-            # Retrieve donor cells and calculate kNN score
-            fitted_X_temp = fitted_X[pdonors_row_idx]
-            donors = fitted_X_temp[donor_row_idx_ravel, c].reshape(
-                (-1, self.n_neighbors))
-            donors_mask = _get_mask(donors, self.missing_values)
-            donors = np.ma.array(donors, mask=donors_mask)
-
-            # Final imputation
-            imputed = np.ma.average(donors, axis=1,
-                                    weights=weight_matrix)
-            X[receivers_row_idx, c] = imputed.data
-        return X
-
-    def fit(self, X, y=None):
-        """Fit the imputer on X.
-
-        Parameters
-        ----------
-        X : {array-like}, shape (n_samples, n_features)
-            Input data, where ``n_samples`` is the number of samples and
-            ``n_features`` is the number of features.
-
-        Returns
-        -------
-        self : object
-            Returns self.
-        """
-
-        # Check parameters
-        force_all_finite = False if self.missing_values in ["NaN",
-                                                            np.nan] else True
-        X = check_array(X, accept_sparse=False, dtype=np.float64,
-                        force_all_finite=force_all_finite, copy=self.copy)
-        self.weights = _check_weights(self.weights)
-
-        # Check for +/- inf
-        if np.any(np.isinf(X)):
-            raise ValueError("+/- inf values are not allowed.")
-
-        # Check if % missing in any column > col_max_missing
-        mask = _get_mask(X, self.missing_values)
-        if np.any(mask.sum(axis=0) > (X.shape[0] * self.col_max_missing)):
-            raise ValueError("Some column(s) have more than {}% missing values"
-                             .format(self.col_max_missing * 100))
-        X_col_means = np.ma.array(X, mask=mask).mean(axis=0).data
-
-        # Check if % missing in any row > row_max_missing
-        bad_rows = mask.sum(axis=1) > (mask.shape[1] * self.row_max_missing)
-        if np.any(bad_rows):
-            warnings.warn(
-                "There are rows with more than {0}% missing values. These "
-                "rows are not included as donor neighbors."
-                    .format(self.row_max_missing * 100))
-
-            # Remove rows that have more than row_max_missing % missing
-            X = X[~bad_rows, :]
-
-        # Check if sufficient neighboring samples available
-        if X.shape[0] < self.n_neighbors:
-            raise ValueError("There are only %d samples, but n_neighbors=%d."
-                             % (X.shape[0], self.n_neighbors))
-
-        # Instantiate NN object, get column means, and store in statistics_
-        # neigh = NearestNeighbors(n_neighbors=self.n_neighbors,
-        #                          metric=self.metric,
-        #                          metric_params={"missing_values":
-        #                                         self.missing_values})
-        # self._fitted_neighbors = neigh.fit(X)
-        self.fitted_X_ = X
-        self.statistics_ = X_col_means
-
-        return self
-
-    def transform(self, X):
-        """Impute all missing values in X.
-
-        Parameters
-        ----------
-        X : {array-like}, shape = [n_samples, n_features]
-=======
+
 class MICEImputer(BaseEstimator, TransformerMixin):
     """MICE transformer to impute missing values.
 
@@ -1043,101 +814,10 @@
         Parameters
         ----------
         X : array-like, shape = [n_samples, n_features]
->>>>>>> f1aedf66
             The input data to complete.
 
         Returns
         -------
-<<<<<<< HEAD
-        X : {array-like}, shape = [n_samples, n_features]
-            The imputed dataset.
-        """
-
-        check_is_fitted(self, ["fitted_X_", "statistics_"])
-        force_all_finite = False if self.missing_values in ["NaN",
-                                                            np.nan] else True
-        X = check_array(X, accept_sparse=False, dtype=FLOAT_DTYPES,
-                        force_all_finite=force_all_finite, copy=self.copy)
-        # Check for +/- inf
-        if np.any(np.isinf(X)):
-            raise ValueError("+/- inf values are not allowed in data to be "
-                             "transformed.")
-
-        # Get fitted data and ensure correct dimension
-        # fitted_X = self._fitted_neighbors._fit_X
-        n_rows_fit_X, n_cols_fit_X = self.fitted_X_.shape
-        n_rows_X, n_cols_X = X.shape
-
-        if n_cols_X != n_cols_fit_X:
-            raise ValueError("Incompatible dimension between the fitted "
-                             "dataset and the one to be transformed.")
-        mask = _get_mask(X, self.missing_values)
-
-        row_total_missing = mask.sum(axis=1)
-        if not np.any(row_total_missing):
-            return X
-
-        # Check for excessive missingness in rows
-        bad_rows = row_total_missing > (mask.shape[1] * self.row_max_missing)
-        if np.any(bad_rows):
-            warnings.warn(
-                "There are rows with more than {0}% missing values. The "
-                "missing features in these rows are imputed with column means."
-                    .format(self.row_max_missing * 100))
-            X_bad = X[bad_rows, :]
-            X = X[~bad_rows, :]
-            mask = mask[~bad_rows]
-            row_total_missing = mask.sum(axis=1)
-        row_has_missing = row_total_missing.astype(np.bool)
-
-        if np.any(row_has_missing):
-
-            # Mask for fitted_X
-            mask_fx = _get_mask(self.fitted_X_, self.missing_values)
-
-            # Get row index of missing and distance from donors
-            dist_temp = pairwise_distances(X[row_has_missing],
-                                           self.fitted_X_,
-                                           metric=self.metric,
-                                           squared=False,
-                                           missing_values=self.missing_values)
-            dist = np.empty((n_rows_X, n_rows_X))
-            dist[row_has_missing] = dist_temp.copy()
-            dist[~row_has_missing] = np.nan
-
-            # Delete temp var binding
-            del dist_temp
-
-            # Find and impute missing
-            X = self._impute(dist, X, self.fitted_X_, mask, mask_fx)
-
-        # Merge bad rows to X and mean impute their missing values
-        if np.any(bad_rows):
-            bad_missing_index = np.where(_get_mask(X_bad, self.missing_values))
-            X_bad[bad_missing_index] = np.take(self.statistics_,
-                                               bad_missing_index[1])
-            X_merged = np.empty((n_rows_X, n_cols_X))
-            X_merged[bad_rows, :] = X_bad
-            X_merged[~bad_rows, :] = X
-            X = X_merged
-        return X
-
-    def fit_transform(self, X, y=None, **fit_params):
-        """Fit KNNImputer and impute all missing values in X.
-
-        Parameters
-        ----------
-        X : {array-like}, shape (n_samples, n_features)
-            Input data, where ``n_samples`` is the number of samples and
-            ``n_features`` is the number of features.
-
-        Returns
-        -------
-        X : {array-like}, shape (n_samples, n_features)
-            Returns imputed dataset.
-        """
-        return self.fit(X).transform(X)
-=======
         Xt : array-like, shape (n_samples, n_features)
              The imputed input data.
         """
@@ -1201,4 +881,304 @@
         """
         self.fit_transform(X)
         return self
->>>>>>> f1aedf66
+
+
+class KNNImputer(BaseEstimator, TransformerMixin):
+    """Imputation for completing missing values using k-Nearest Neighbors.
+
+    Each sample's missing values are imputed using values from ``n_neighbors``
+    nearest neighbors found in the training set. Each missing feature is then
+    imputed as the average, either weighted or unweighted, of these neighbors.
+    Note that if a sample has more than one feature missing, then the
+    neighbors for that sample can be different depending on the particular
+    feature being imputed. Finally, where the number of donor neighbors is
+    less than ``n_neighbors``, the training set average for that feature is
+    used during imputation.
+
+    Parameters
+    ----------
+    missing_values : integer or "NaN", optional (default = "NaN")
+        The placeholder for the missing values. All occurrences of
+        `missing_values` will be imputed. For missing values encoded as
+        ``np.nan``, use the string value "NaN".
+
+    n_neighbors : int, optional (default = 5)
+        Number of neighboring samples to use for imputation.
+
+    weights : str or callable, optional (default = "uniform")
+        Weight function used in prediction.  Possible values:
+
+        - 'uniform' : uniform weights.  All points in each neighborhood
+          are weighted equally.
+        - 'distance' : weight points by the inverse of their distance.
+          in this case, closer neighbors of a query point will have a
+          greater influence than neighbors which are further away.
+        - [callable] : a user-defined function which accepts an
+          array of distances, and returns an array of the same shape
+          containing the weights.
+
+    metric : str or callable, optional (default = "masked_euclidean")
+        Distance metric for searching neighbors. Possible values:
+        - 'masked_euclidean'
+        - [callable] : a user-defined function which conforms to the
+        definition of _pairwise_callable(X, Y, metric, **kwds). In other
+        words, the function accepts two arrays, X and Y, and a
+        ``missing_values`` keyword in **kwds and returns a scalar distance
+        value.
+
+    row_max_missing : float, optional (default = 0.5)
+        The maximum fraction of columns (i.e. features) that can be missing
+        before the sample is excluded from nearest neighbor imputation. It
+        means that such rows will not be considered a potential donor in
+        ``fit()``, and in ``transform()`` their missing feature values will be
+        imputed to be the column mean for the entire dataset.
+
+    col_max_missing : float, optional (default = 0.8)
+        The maximum fraction of rows (or samples) that can be missing
+        for any feature beyond which an error is raised.
+
+    copy : boolean, optional (default = True)
+        If True, a copy of X will be created. If False, imputation will
+        be done in-place whenever possible. Note that, if metric is
+        "masked_euclidean" and copy=False then missing_values in the
+        input matrix X will be overwritten with zeros.
+
+    Attributes
+    ----------
+    statistics_ : 1-D array of length {n_features}
+        The 1-D array contains the mean of each feature calculated using
+        observed (i.e. non-missing) values. This is used for imputing
+        missing values in samples that are either excluded from nearest
+        neighbors search because they have too many ( > row_max_missing)
+        missing features or because all of the sample's k-nearest neighbors
+        (i.e., the potential donors) also have the relevant feature value
+        missing.
+
+    References
+    ----------
+    * Olga Troyanskaya, Michael Cantor, Gavin Sherlock, Pat Brown, Trevor
+      Hastie, Robert Tibshirani, David Botstein and Russ B. Altman, Missing
+      value estimation methods for DNA microarrays, BIOINFORMATICS Vol. 17
+      no. 6, 2001 Pages 520-525.
+
+    Examples
+    --------
+    >>> from sklearn.impute import KNNImputer
+    >>> nan = float("NaN")
+    >>> X = [[1, 2, nan], [3, 4, 3], [nan, 6, 5], [8, 8, 7]]
+    >>> imputer = KNNImputer(n_neighbors=2, weights="uniform")
+    >>> imputer.fit_transform(X)
+    array([[1. , 2. , 4. ],
+           [3. , 4. , 3. ],
+           [5.5, 6. , 5. ],
+           [8. , 8. , 7. ]])
+    """
+
+    def __init__(self, missing_values="NaN", n_neighbors=5,
+                 weights="uniform", metric="masked_euclidean",
+                 row_max_missing=0.5, col_max_missing=0.8, copy=True):
+
+        self.missing_values = missing_values
+        self.n_neighbors = n_neighbors
+        self.weights = weights
+        self.metric = metric
+        self.row_max_missing = row_max_missing
+        self.col_max_missing = col_max_missing
+        self.copy = copy
+
+    def _impute(self, dist, X, fitted_X, mask, mask_fx):
+        """Helper function to find and impute missing values"""
+
+        # For each column, find and impute
+        n_rows_X, n_cols_X = X.shape
+        for c in range(n_cols_X):
+            if not np.any(mask[:, c], axis=0):
+                continue
+
+            # Row index for receivers and potential donors (pdonors)
+            receivers_row_idx = np.where(mask[:, c])[0]
+            pdonors_row_idx = np.where(~mask_fx[:, c])[0]
+
+            # Impute using column mean if n_neighbors are not available
+            if len(pdonors_row_idx) < self.n_neighbors:
+                warnings.warn("Insufficient number of neighbors! "
+                              "Filling in column mean.")
+                X[receivers_row_idx, c] = self.statistics_[c]
+                continue
+
+            # Get distance from potential donors
+            dist_pdonors = dist[receivers_row_idx][:, pdonors_row_idx]
+            dist_pdonors = dist_pdonors.reshape(-1,
+                                                len(pdonors_row_idx))
+            # Argpartition to seperate actual donors from the rest
+            pdonors_idx = np.argpartition(
+                dist_pdonors, self.n_neighbors - 1, axis=1)
+
+            # Get final donors row index from pdonors
+            donors_idx = pdonors_idx[:, :self.n_neighbors]
+            # Get weights or None
+            dist_pdonors_rows = np.arange(len(donors_idx))[:, None]
+            weight_matrix = _get_weights(
+                dist_pdonors[
+                    dist_pdonors_rows, donors_idx], self.weights)
+            donor_row_idx_ravel = donors_idx.ravel()
+
+            # Retrieve donor cells and calculate kNN score
+            fitted_X_temp = fitted_X[pdonors_row_idx]
+            donors = fitted_X_temp[donor_row_idx_ravel, c].reshape(
+                (-1, self.n_neighbors))
+            donors_mask = _get_mask(donors, self.missing_values)
+            donors = np.ma.array(donors, mask=donors_mask)
+
+            # Final imputation
+            imputed = np.ma.average(donors, axis=1,
+                                    weights=weight_matrix)
+            X[receivers_row_idx, c] = imputed.data
+        return X
+
+    def fit(self, X, y=None):
+        """Fit the imputer on X.
+
+        Parameters
+        ----------
+        X : {array-like}, shape (n_samples, n_features)
+            Input data, where ``n_samples`` is the number of samples and
+            ``n_features`` is the number of features.
+
+        Returns
+        -------
+        self : object
+            Returns self.
+        """
+
+        # Check parameters
+        force_all_finite = False if self.missing_values in ["NaN",
+                                                            np.nan] else True
+        X = check_array(X, accept_sparse=False, dtype=np.float64,
+                        force_all_finite=force_all_finite, copy=self.copy)
+        self.weights = _check_weights(self.weights)
+
+        # Check for +/- inf
+        if np.any(np.isinf(X)):
+            raise ValueError("+/- inf values are not allowed.")
+
+        # Check if % missing in any column > col_max_missing
+        mask = _get_mask(X, self.missing_values)
+        if np.any(mask.sum(axis=0) > (X.shape[0] * self.col_max_missing)):
+            raise ValueError("Some column(s) have more than {}% missing values"
+                             .format(self.col_max_missing * 100))
+        X_col_means = np.ma.array(X, mask=mask).mean(axis=0).data
+
+        # Check if % missing in any row > row_max_missing
+        bad_rows = mask.sum(axis=1) > (mask.shape[1] * self.row_max_missing)
+        if np.any(bad_rows):
+            warnings.warn(
+                "There are rows with more than {0}% missing values. These "
+                "rows are not included as donor neighbors."
+                    .format(self.row_max_missing * 100))
+
+            # Remove rows that have more than row_max_missing % missing
+            X = X[~bad_rows, :]
+
+        # Check if sufficient neighboring samples available
+        if X.shape[0] < self.n_neighbors:
+            raise ValueError("There are only %d samples, but n_neighbors=%d."
+                             % (X.shape[0], self.n_neighbors))
+        self.fitted_X_ = X
+        self.statistics_ = X_col_means
+
+        return self
+
+    def transform(self, X):
+        """Impute all missing values in X.
+
+        Parameters
+        ----------
+        X : {array-like}, shape = [n_samples, n_features]
+            The imputed dataset.
+        """
+
+        check_is_fitted(self, ["fitted_X_", "statistics_"])
+        force_all_finite = False if self.missing_values in ["NaN",
+                                                            np.nan] else True
+        X = check_array(X, accept_sparse=False, dtype=FLOAT_DTYPES,
+                        force_all_finite=force_all_finite, copy=self.copy)
+        # Check for +/- inf
+        if np.any(np.isinf(X)):
+            raise ValueError("+/- inf values are not allowed in data to be "
+                             "transformed.")
+
+        # Get fitted data and ensure correct dimension
+        # fitted_X = self._fitted_neighbors._fit_X
+        n_rows_fit_X, n_cols_fit_X = self.fitted_X_.shape
+        n_rows_X, n_cols_X = X.shape
+
+        if n_cols_X != n_cols_fit_X:
+            raise ValueError("Incompatible dimension between the fitted "
+                             "dataset and the one to be transformed.")
+        mask = _get_mask(X, self.missing_values)
+
+        row_total_missing = mask.sum(axis=1)
+        if not np.any(row_total_missing):
+            return X
+
+        # Check for excessive missingness in rows
+        bad_rows = row_total_missing > (mask.shape[1] * self.row_max_missing)
+        if np.any(bad_rows):
+            warnings.warn(
+                "There are rows with more than {0}% missing values. The "
+                "missing features in these rows are imputed with column means."
+                    .format(self.row_max_missing * 100))
+            X_bad = X[bad_rows, :]
+            X = X[~bad_rows, :]
+            mask = mask[~bad_rows]
+            row_total_missing = mask.sum(axis=1)
+        row_has_missing = row_total_missing.astype(np.bool)
+
+        if np.any(row_has_missing):
+
+            # Mask for fitted_X
+            mask_fx = _get_mask(self.fitted_X_, self.missing_values)
+
+            # Get row index of missing and distance from donors
+            dist_temp = pairwise_distances(X[row_has_missing],
+                                           self.fitted_X_,
+                                           metric=self.metric,
+                                           squared=False,
+                                           missing_values=self.missing_values)
+            dist = np.empty((n_rows_X, n_rows_X))
+            dist[row_has_missing] = dist_temp.copy()
+            dist[~row_has_missing] = np.nan
+
+            # Delete temp var binding
+            del dist_temp
+
+            # Find and impute missing
+            X = self._impute(dist, X, self.fitted_X_, mask, mask_fx)
+
+        # Merge bad rows to X and mean impute their missing values
+        if np.any(bad_rows):
+            bad_missing_index = np.where(_get_mask(X_bad, self.missing_values))
+            X_bad[bad_missing_index] = np.take(self.statistics_,
+                                               bad_missing_index[1])
+            X_merged = np.empty((n_rows_X, n_cols_X))
+            X_merged[bad_rows, :] = X_bad
+            X_merged[~bad_rows, :] = X
+            X = X_merged
+        return X
+
+    def fit_transform(self, X, y=None, **fit_params):
+        """Fit KNNImputer and impute all missing values in X.
+
+        Parameters
+        ----------
+        X : {array-like}, shape (n_samples, n_features)
+            Input data, where ``n_samples`` is the number of samples and
+            ``n_features`` is the number of features.
+
+        Returns
+        -------
+        X : {array-like}, shape (n_samples, n_features)
+            Returns imputed dataset.
+        """
+        return self.fit(X).transform(X)