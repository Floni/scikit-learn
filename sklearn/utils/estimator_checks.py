--- conflicted
+++ resolved
@@ -60,7 +60,6 @@
 
 BOSTON = None
 CROSS_DECOMPOSITION = ['PLSCanonical', 'PLSRegression', 'CCA', 'PLSSVD']
-<<<<<<< HEAD
 MULTI_OUTPUT = ['CCA', 'DecisionTreeRegressor', 'ElasticNet',
                 'ExtraTreeRegressor', 'ExtraTreesRegressor',
                 'GaussianProcessRegressor', 'TransformedTargetRegressor',
@@ -77,8 +76,7 @@
 
 
 def _yield_non_meta_checks(name, estimator):
-=======
-
+    return _yield_checks(name, estimator)
 
 def _safe_tags(estimator, key=None):
     # if estimator doesn't have _get_tags, use _DEFAULT_TAGS
@@ -96,7 +94,6 @@
 
 def _yield_checks(name, estimator):
     tags = _safe_tags(estimator)
->>>>>>> 685aa7a2
     yield check_estimators_dtypes
     yield check_fit_score_takes_y
     yield check_sample_weights_pandas_series
