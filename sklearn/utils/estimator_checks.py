--- conflicted
+++ resolved
@@ -93,11 +93,7 @@
         # cross-decomposition's "transform" returns X and Y
         yield check_pipeline_consistency
 
-<<<<<<< HEAD
-    if name not in ['Imputer', 'KNNImputer']:
-=======
-    if name not in ['SimpleImputer', 'Imputer']:
->>>>>>> 4e87d93c
+    if name not in ['KNNImputer', 'SimpleImputer', 'Imputer']:
         # Test that all estimators check their input for NaN's and infs
         yield check_estimators_nan_inf
 
