# Authors: Nicolas Tresegnie <nicolas.tresegnie@gmail.com>
#          Ashim Bhattarai <"ashimb9" + "\100gmail\56com">
# License: BSD 3 clause
from __future__ import division
import warnings

import numpy as np
import numpy.ma as ma
from scipy import sparse
from scipy import stats

from ..base import BaseEstimator, TransformerMixin
# from ..neighbors.base import _get_weights
from ..utils import check_array
from ..utils import deprecated
from ..utils.sparsefuncs import _get_median
from ..utils.validation import check_is_fitted
from ..utils.validation import FLOAT_DTYPES
from ..utils import _get_n_jobs
from ..metrics import pairwise_distances
from ..externals import six

zip = six.moves.zip
map = six.moves.map

__all__ = [
    'Imputer',
    'KNNImputer'
]


def _get_mask(X, value_to_mask):
    """Compute the boolean mask X == missing_values."""
    if value_to_mask == "NaN" or np.isnan(value_to_mask):
        return np.isnan(X)
    else:
        return X == value_to_mask


def _most_frequent(array, extra_value, n_repeat):
    """Compute the most frequent value in a 1d array extended with
       [extra_value] * n_repeat, where extra_value is assumed to be not part
       of the array."""
    # Compute the most frequent value in array only
    if array.size > 0:
        mode = stats.mode(array)
        most_frequent_value = mode[0][0]
        most_frequent_count = mode[1][0]
    else:
        most_frequent_value = 0
        most_frequent_count = 0

    # Compare to array + [extra_value] * n_repeat
    if most_frequent_count == 0 and n_repeat == 0:
        return np.nan
    elif most_frequent_count < n_repeat:
        return extra_value
    elif most_frequent_count > n_repeat:
        return most_frequent_value
    elif most_frequent_count == n_repeat:
        # Ties the breaks. Copy the behaviour of scipy.stats.mode
        if most_frequent_value < extra_value:
            return most_frequent_value
        else:
            return extra_value


<<<<<<< HEAD
# Skeletal version of KNeighborsMixin.kneighbors()
def _neighbors(X, donor_X=None, metric="masked_euclidean", n_jobs=1,
               **metric_params):
    """Finds the unsorted K-neighbors of a point.

    Returns unsorted indices of and distances to the neighbors of each point.

    Parameters
    ----------
    X : array-like, shape (n_samples, n_features)
        The samples whose neighbors are to be evaluated

    donor_X : array-like, shape (n_query, n_features), \
            or (n_query, n_indexed) if metric == 'precomputed'
        The query point or points.
        If not provided, neighbors of each indexed point are returned.
        In this case, the query point is not considered its own neighbor.

    n_jobs : int, optional (default = 1)
        The number of parallel jobs to run for neighbors search.
        If ``-1``, then the number of jobs is set to the number of CPU cores.

    Returns
    -------
    dist : array
        Array representing the unsorted lengths to points, only present if
        return_distance=True

    ind : array
        Indices of the unsorted nearest points in the population matrix.

    """
    n_samples, _ = X.shape
    sample_range = np.arange(n_samples)[:, None]

    n_jobs = _get_n_jobs(n_jobs)
    dist = pairwise_distances(X, donor_X,
                              metric=metric,
                              n_jobs=n_jobs,
                              squared=True,
                              **metric_params)
    neigh_ind = np.argsort(dist[sample_range, :])

    return neigh_ind


# Code for function _unique1d taken directly from Numpy
def _unique1d(ar, return_index=False, return_inverse=False,
              return_counts=False):
    """
    Find the unique elements of an array, ignoring shape.
    """
    ar = np.asanyarray(ar).flatten()

    optional_indices = return_index or return_inverse
    optional_returns = optional_indices or return_counts

    if ar.size == 0:
        if not optional_returns:
            ret = ar
        else:
            ret = (ar,)
            if return_index:
                ret += (np.empty(0, np.bool),)
            if return_inverse:
                ret += (np.empty(0, np.bool),)
            if return_counts:
                ret += (np.empty(0, np.intp),)
        return ret

    if optional_indices:
        perm = ar.argsort(kind='mergesort' if return_index else 'quicksort')
        aux = ar[perm]
    else:
        ar.sort()
        aux = ar
    flag = np.concatenate(([True], aux[1:] != aux[:-1]))

    if not optional_returns:
        ret = aux[flag]
    else:
        ret = (aux[flag],)
        if return_index:
            ret += (perm[flag],)
        if return_inverse:
            iflag = np.cumsum(flag) - 1
            inv_idx = np.empty(ar.shape, dtype=np.intp)
            inv_idx[perm] = iflag
            ret += (inv_idx,)
        if return_counts:
            idx = np.concatenate(np.nonzero(flag) + ([ar.size],))
            ret += (np.diff(idx),)
    return ret


# Code for function _unique taken directly from Numpy
def _unique(ar, return_index=False, return_inverse=False,
            return_counts=False, axis=None):
    """
    Find the unique elements of an array.

    Returns the sorted unique elements of an array. There are three optional
    outputs in addition to the unique elements: the indices of the input array
    that give the unique values, the indices of the unique array that
    reconstruct the input array, and the number of times each unique value
    comes up in the input array.

    Parameters
    ----------
    ar : array_like
        Input array. Unless `axis` is specified, this will be flattened if it
        is not already 1-D.
    return_index : bool, optional
        If True, also return the indices of `ar` (along the specified axis,
        if provided, or in the flattened array) that result in the unique
        array.
    return_inverse : bool, optional
        If True, also return the indices of the unique array (for the specified
        axis, if provided) that can be used to reconstruct `ar`.
    return_counts : bool, optional
        If True, also return the number of times each unique item appears
        in `ar`.
        .. versionadded:: 1.9.0
    axis : int or None, optional
        The axis to operate on. If None, `ar` will be flattened beforehand.
        Otherwise, duplicate items will be removed along the provided axis,
        with all the other axes belonging to the each of the unique elements.
        Object arrays or structured arrays that contain objects are not
        supported if the `axis` kwarg is used.
        .. versionadded:: 1.13.0



    Returns
    -------
    unique : ndarray
        The sorted unique values.
    unique_indices : ndarray, optional
        The indices of the first occurrences of the unique values in the
        original array. Only provided if `return_index` is True.
    unique_inverse : ndarray, optional
        The indices to reconstruct the original array from the
        unique array. Only provided if `return_inverse` is True.
    unique_counts : ndarray, optional
        The number of times each of the unique values comes up in the
        original array. Only provided if `return_counts` is True.
        .. versionadded:: 1.9.0

    See Also
    --------
    numpy.lib.arraysetops : Module with a number of other functions for
                            performing set operations on arrays.

    """
    ar = np.asanyarray(ar)
    if axis is None:
        return _unique1d(ar, return_index, return_inverse, return_counts)
    if not (-ar.ndim <= axis < ar.ndim):
        raise ValueError('Invalid axis kwarg specified for unique')

    ar = np.swapaxes(ar, axis, 0)
    orig_shape, orig_dtype = ar.shape, ar.dtype
    # Must reshape to a contiguous 2D array for this to work...
    ar = ar.reshape(orig_shape[0], -1)
    ar = np.ascontiguousarray(ar)

    if ar.dtype.char in (np.typecodes['AllInteger'] +
                         np.typecodes['Datetime'] + 'S'):
        # Optimization: Creating a view of your data with a np.void data type
        # of size the number of bytes in a full row. Handles any type where
        # items have a unique binary representation, i.e. 0 is only 0,
        # not +0 and -0.
        dtype = np.dtype((np.void, ar.dtype.itemsize * ar.shape[1]))
    else:
        dtype = [('f{i}'.format(i=i), ar.dtype) for i in range(ar.shape[1])]

    try:
        consolidated = ar.view(dtype)
    except TypeError:
        # There's no good way to do this for object arrays, etc...
        msg = 'The axis argument to unique is not supported for dtype {dt}'
        raise TypeError(msg.format(dt=ar.dtype))

    def reshape_uniq(uniq):
        uniq = uniq.view(orig_dtype)
        uniq = uniq.reshape(-1, *orig_shape[1:])
        uniq = np.swapaxes(uniq, 0, axis)
        return uniq

    output = _unique1d(consolidated, return_index,
                       return_inverse, return_counts)
    if not (return_index or return_inverse or return_counts):
        return reshape_uniq(output)
    else:
        uniq = reshape_uniq(output[0])
        return (uniq,) + output[1:]


=======
@deprecated("Imputer was deprecated in version 0.20 and will be "
            "removed in 0.22. Import impute.SimpleImputer from "
            "sklearn instead.")
>>>>>>> 4e87d93c
class Imputer(BaseEstimator, TransformerMixin):
    """Imputation transformer for completing missing values.

    Read more in the :ref:`User Guide <imputation>`.

    Parameters
    ----------
    missing_values : integer or "NaN", optional (default="NaN")
        The placeholder for the missing values. All occurrences of
        `missing_values` will be imputed. For missing values encoded as np.nan,
        use the string value "NaN".

    strategy : string, optional (default="mean")
        The imputation strategy.

        - If "mean", then replace missing values using the mean along
          the axis.
        - If "median", then replace missing values using the median along
          the axis.
        - If "most_frequent", then replace missing using the most frequent
          value along the axis.

    axis : integer, optional (default=0)
        The axis along which to impute.

        - If `axis=0`, then impute along columns.
        - If `axis=1`, then impute along rows.

    verbose : integer, optional (default=0)
        Controls the verbosity of the imputer.

    copy : boolean, optional (default=True)
        If True, a copy of X will be created. If False, imputation will
        be done in-place whenever possible. Note that, in the following cases,
        a new copy will always be made, even if `copy=False`:

        - If X is not an array of floating values;
        - If X is sparse and `missing_values=0`;
        - If `axis=0` and X is encoded as a CSR matrix;
        - If `axis=1` and X is encoded as a CSC matrix.

    Attributes
    ----------
    statistics_ : array of shape (n_features,)
        The imputation fill value for each feature if axis == 0.

    Notes
    -----
    - When ``axis=0``, columns which only contained missing values at `fit`
      are discarded upon `transform`.
    - When ``axis=1``, an exception is raised if there are rows for which it is
      not possible to fill in the missing values (e.g., because they only
      contain missing values).
    """
    def __init__(self, missing_values="NaN", strategy="mean",
                 axis=0, verbose=0, copy=True):
        self.missing_values = missing_values
        self.strategy = strategy
        self.axis = axis
        self.verbose = verbose
        self.copy = copy

    def fit(self, X, y=None):
        """Fit the imputer on X.

        Parameters
        ----------
        X : {array-like, sparse matrix}, shape (n_samples, n_features)
            Input data, where ``n_samples`` is the number of samples and
            ``n_features`` is the number of features.

        Returns
        -------
        self : Imputer
        """
        # Check parameters
        allowed_strategies = ["mean", "median", "most_frequent"]
        if self.strategy not in allowed_strategies:
            raise ValueError("Can only use these strategies: {0} "
                             " got strategy={1}".format(allowed_strategies,
                                                        self.strategy))

        if self.axis not in [0, 1]:
            raise ValueError("Can only impute missing values on axis 0 and 1, "
                             " got axis={0}".format(self.axis))

        # Since two different arrays can be provided in fit(X) and
        # transform(X), the imputation data will be computed in transform()
        # when the imputation is done per sample (i.e., when axis=1).
        if self.axis == 0:
            X = check_array(X, accept_sparse='csc', dtype=np.float64,
                            force_all_finite=False)

            if sparse.issparse(X):
                self.statistics_ = self._sparse_fit(X,
                                                    self.strategy,
                                                    self.missing_values,
                                                    self.axis)
            else:
                self.statistics_ = self._dense_fit(X,
                                                   self.strategy,
                                                   self.missing_values,
                                                   self.axis)

        return self

    def _sparse_fit(self, X, strategy, missing_values, axis):
        """Fit the transformer on sparse data."""
        # Imputation is done "by column", so if we want to do it
        # by row we only need to convert the matrix to csr format.
        if axis == 1:
            X = X.tocsr()
        else:
            X = X.tocsc()

        # Count the zeros
        if missing_values == 0:
            n_zeros_axis = np.zeros(X.shape[not axis], dtype=int)
        else:
            n_zeros_axis = X.shape[axis] - np.diff(X.indptr)

        # Mean
        if strategy == "mean":
            if missing_values != 0:
                n_non_missing = n_zeros_axis

                # Mask the missing elements
                mask_missing_values = _get_mask(X.data, missing_values)
                mask_valids = np.logical_not(mask_missing_values)

                # Sum only the valid elements
                new_data = X.data.copy()
                new_data[mask_missing_values] = 0
                X = sparse.csc_matrix((new_data, X.indices, X.indptr),
                                      copy=False)
                sums = X.sum(axis=0)

                # Count the elements != 0
                mask_non_zeros = sparse.csc_matrix(
                    (mask_valids.astype(np.float64),
                     X.indices,
                     X.indptr), copy=False)
                s = mask_non_zeros.sum(axis=0)
                n_non_missing = np.add(n_non_missing, s)

            else:
                sums = X.sum(axis=axis)
                n_non_missing = np.diff(X.indptr)

            # Ignore the error, columns with a np.nan statistics_
            # are not an error at this point. These columns will
            # be removed in transform
            with np.errstate(all="ignore"):
                return np.ravel(sums) / np.ravel(n_non_missing)

        # Median + Most frequent
        else:
            # Remove the missing values, for each column
            columns_all = np.hsplit(X.data, X.indptr[1:-1])
            mask_missing_values = _get_mask(X.data, missing_values)
            mask_valids = np.hsplit(np.logical_not(mask_missing_values),
                                    X.indptr[1:-1])

            # astype necessary for bug in numpy.hsplit before v1.9
            columns = [col[mask.astype(bool, copy=False)]
                       for col, mask in zip(columns_all, mask_valids)]

            # Median
            if strategy == "median":
                median = np.empty(len(columns))
                for i, column in enumerate(columns):
                    median[i] = _get_median(column, n_zeros_axis[i])

                return median

            # Most frequent
            elif strategy == "most_frequent":
                most_frequent = np.empty(len(columns))

                for i, column in enumerate(columns):
                    most_frequent[i] = _most_frequent(column,
                                                      0,
                                                      n_zeros_axis[i])

                return most_frequent

    def _dense_fit(self, X, strategy, missing_values, axis):
        """Fit the transformer on dense data."""
        X = check_array(X, force_all_finite=False)
        mask = _get_mask(X, missing_values)
        masked_X = ma.masked_array(X, mask=mask)

        # Mean
        if strategy == "mean":
            mean_masked = np.ma.mean(masked_X, axis=axis)
            # Avoid the warning "Warning: converting a masked element to nan."
            mean = np.ma.getdata(mean_masked)
            mean[np.ma.getmask(mean_masked)] = np.nan

            return mean

        # Median
        elif strategy == "median":
            median_masked = np.ma.median(masked_X, axis=axis)
            # Avoid the warning "Warning: converting a masked element to nan."
            median = np.ma.getdata(median_masked)
            median[np.ma.getmaskarray(median_masked)] = np.nan

            return median

        # Most frequent
        elif strategy == "most_frequent":
            # scipy.stats.mstats.mode cannot be used because it will no work
            # properly if the first element is masked and if its frequency
            # is equal to the frequency of the most frequent valid element
            # See https://github.com/scipy/scipy/issues/2636

            # To be able access the elements by columns
            if axis == 0:
                X = X.transpose()
                mask = mask.transpose()

            most_frequent = np.empty(X.shape[0])

            for i, (row, row_mask) in enumerate(zip(X[:], mask[:])):
                row_mask = np.logical_not(row_mask).astype(np.bool)
                row = row[row_mask]
                most_frequent[i] = _most_frequent(row, np.nan, 0)

            return most_frequent

    def transform(self, X):
        """Impute all missing values in X.

        Parameters
        ----------
        X : {array-like, sparse matrix}, shape = [n_samples, n_features]
            The input data to complete.
        """
        if self.axis == 0:
            check_is_fitted(self, 'statistics_')
            X = check_array(X, accept_sparse='csc', dtype=FLOAT_DTYPES,
                            force_all_finite=False, copy=self.copy)
            statistics = self.statistics_
            if X.shape[1] != statistics.shape[0]:
                raise ValueError("X has %d features per sample, expected %d"
                                 % (X.shape[1], self.statistics_.shape[0]))

        # Since two different arrays can be provided in fit(X) and
        # transform(X), the imputation data need to be recomputed
        # when the imputation is done per sample
        else:
            X = check_array(X, accept_sparse='csr', dtype=FLOAT_DTYPES,
                            force_all_finite=False, copy=self.copy)

            if sparse.issparse(X):
                statistics = self._sparse_fit(X,
                                              self.strategy,
                                              self.missing_values,
                                              self.axis)

            else:
                statistics = self._dense_fit(X,
                                             self.strategy,
                                             self.missing_values,
                                             self.axis)

        # Delete the invalid rows/columns
        invalid_mask = np.isnan(statistics)
        valid_mask = np.logical_not(invalid_mask)
        valid_statistics = statistics[valid_mask]
        valid_statistics_indexes = np.where(valid_mask)[0]
        missing = np.arange(X.shape[not self.axis])[invalid_mask]

        if self.axis == 0 and invalid_mask.any():
            if self.verbose:
                warnings.warn("Deleting features without "
                              "observed values: %s" % missing)
            X = X[:, valid_statistics_indexes]
        elif self.axis == 1 and invalid_mask.any():
            raise ValueError("Some rows only contain "
                             "missing values: %s" % missing)

        # Do actual imputation
        if sparse.issparse(X) and self.missing_values != 0:
            mask = _get_mask(X.data, self.missing_values)
            indexes = np.repeat(np.arange(len(X.indptr) - 1, dtype=np.int),
                                np.diff(X.indptr))[mask]

            X.data[mask] = valid_statistics[indexes].astype(X.dtype,
                                                            copy=False)
        else:
            if sparse.issparse(X):
                X = X.toarray()

            mask = _get_mask(X, self.missing_values)
            n_missing = np.sum(mask, axis=self.axis)
            values = np.repeat(valid_statistics, n_missing)

            if self.axis == 0:
                coordinates = np.where(mask.transpose())[::-1]
            else:
                coordinates = mask

            X[coordinates] = values

        return X


class KNNImputer(BaseEstimator, TransformerMixin):
    """Imputation for completing missing values using k-Nearest Neighbors.

    Each sample's missing values are imputed from up to ``n_neighbors``
    nearest neighbors found in the training set. Each missing feature is then
    imputed as the average, either weighted or unweighted, of these neighbors
    who have a value for it. Where all neighbors have that feature value
    missing, the training set average for that feature is used for imputation.

    Parameters
    ----------
    missing_values : integer or "NaN", optional (default = "NaN")
        The placeholder for the missing values. All occurrences of
        `missing_values` will be imputed. For missing values encoded as
        ``np.nan``, use the string value "NaN".

    n_neighbors : int, optional (default = 5)
        Maximum number of neighboring samples to use for imputation. When any
        of the neighbors themselves have the feature value missing then the
        remaining neighbors, if any, that have the feature value available are
        used. But if none of the neighbors have the value available, the global
        feature mean (i.e., by default, the column mean) is used for
        imputation.

    weights : str or callable, optional (default = "uniform")
        Weight function used in prediction.  Possible values:

        - 'uniform' : uniform weights.  All points in each neighborhood
          are weighted equally.
        - 'distance' : weight points by the inverse of their distance.
          in this case, closer neighbors of a query point will have a
          greater influence than neighbors which are further away.
        - [callable] : a user-defined function which accepts an
          array of distances, and returns an array of the same shape
          containing the weights.

    metric : str or callable, optional (default = "masked_euclidean")
        Distance metric for searching neighbors. Possible values:
        - 'masked_euclidean'
        - [callable] : a user-defined function which conforms to the
        definition of _pairwise_callable(X, Y, metric, **kwds). In other
        words, the function accepts two arrays, X and Y, and a
        ``missing_values`` keyword in **kwds and returns a scalar distance
        value.

    row_max_missing : float, optional (default = 0.5)
        The maximum percentage of columns (i.e. features) that can be missing
        before the sample is excluded from nearest neighbor imputation. It
        means that such rows will not be considered a potential donor in
        ``fit()``, and in ``transform()`` their missing feature values will be
        imputed to be the column mean for the entire dataset.

    col_max_missing : float, optional (default = 0.8)
        The maximum percentage of rows (or samples) that can be missing
        for a given feature beyond which an error is raised.

    copy : boolean, optional (default = True)
        If True, a copy of X will be created. If False, imputation will
        be done in-place whenever possible. Note that, if metric is
        "masked_euclidean" and copy=False then missing_values in the
        input matrix X will be overwritten with zeros.

    Attributes
    ----------
    statistics_ : 1-D array of length {n_features}
        The 1-D array contains the mean of each feature calculated using
        observed (i.e. non-missing) values. This is used for imputing
        missing values in samples that are either excluded from nearest
        neighbors search because they have too many ( > row_max_missing)
        missing features or because all of the sample's k-nearest neighbors
        (i.e., the potential donors) also have the relevant feature value
        missing.

    References
    ----------
    * Olga Troyanskaya, Michael Cantor, Gavin Sherlock, Pat Brown, Trevor
      Hastie, Robert Tibshirani, David Botstein and Russ B. Altman, Missing
      value estimation methods for DNA microarrays, BIOINFORMATICS Vol. 17
      no. 6, 2001 Pages 520-525.

    Examples
    --------
    >>> from sklearn.preprocessing.imputation import KNNImputer
    >>> nan = float("NaN")
    >>> X = [[1, 2, nan], [3, 4, 3], [nan, 6, 5], [8, 8, 7]]
    >>> imputer = KNNImputer(n_neighbors=2, weights="uniform")
    >>> imputer.fit_transform(X)
    array([[ 1. ,  2. ,  4. ],
           [ 3. ,  4. ,  3. ],
           [ 5.5,  6. ,  5. ],
           [ 8. ,  8. ,  7. ]])
    """

    def __init__(self, missing_values="NaN", n_neighbors=5,
                 weights="uniform", metric="masked_euclidean",
                 row_max_missing=0.5, col_max_missing=0.8,
                 use_complete=False, copy=True):

        self.missing_values = missing_values
        self.n_neighbors = n_neighbors
        self.weights = weights
        self.metric = metric
        self.row_max_missing = row_max_missing
        self.col_max_missing = col_max_missing
        self.use_complete = use_complete
        self.copy = copy

    def fit(self, X, y=None):
        """Fit the imputer on X.

        Parameters
        ----------
        X : {array-like}, shape (n_samples, n_features)
            Input data, where ``n_samples`` is the number of samples and
            ``n_features`` is the number of features.

        Returns
        -------
        self : object
            Returns self.
        """
        # Imports here to avoid circular import
        from ..neighbors import NearestNeighbors
        from ..neighbors.base import _check_weights

        # Check parameters
        force_all_finite = False if self.missing_values in ["NaN",
                                                            np.nan] else True
        X = check_array(X, accept_sparse=False, dtype=np.float64,
                        force_all_finite=force_all_finite, copy=self.copy)
        self.weights = _check_weights(self.weights)

        # Check for +/- inf
        if np.any(np.isinf(X)):
            raise ValueError("+/- inf values are not allowed.")

        # Check if % missing in any column > col_max_missing
        mask = _get_mask(X, self.missing_values)
        if np.any(mask.sum(axis=0) > (X.shape[0] * self.col_max_missing)):
            raise ValueError("Some column(s) have more than {}% missing values"
                             .format(self.col_max_missing * 100))
        X_col_means = np.ma.array(X, mask=mask).mean(axis=0).data

        # Check if % missing in any row > row_max_missing
        bad_rows = mask.sum(axis=1) > (mask.shape[1] * self.row_max_missing)
        if np.any(bad_rows):
            warnings.warn(
                "There are rows with more than {0}% missing values. These "
                "rows are not included as donor neighbors."
                    .format(self.row_max_missing * 100))

            # Remove rows that have more than row_max_missing % missing
            X = X[~bad_rows, :]

        # Check if sufficient neighboring samples available
        if X.shape[0] < self.n_neighbors:
            raise ValueError("There are only %d samples, but n_neighbors=%d."
                             % (X.shape[0], self.n_neighbors))

        # Instantiate NN object, get column means, and store in statistics_
        neigh = NearestNeighbors(n_neighbors=self.n_neighbors,
                                 metric=self.metric,
                                 metric_params={"missing_values":
                                                self.missing_values})
        self._fitted_neighbors = neigh.fit(X)
        # self.fitted_X_ = X
        self.statistics_ = X_col_means

        return self

    def _get_weight_matrix(self, fitted_X, mask, adjusted_n_neighbors,
                           receiver_row_index, row_repeats,
                           knn_row_index, knn_distances):
        """Get the weight matrix for the donors"""

        # Import(s) here to avoid circular import
        from ..neighbors.base import _get_weights

        # If different X in transform, get a new mask
        if self.n_neighbors == adjusted_n_neighbors:
            nbors_mask = _get_mask(fitted_X[knn_row_index],
                                   value_to_mask=self.missing_values)
        else:
            nbors_mask = mask[knn_row_index]

        # Anti-mask tells us what is NOT missing
        nbors_anti_mask = ~nbors_mask
        receiver_anti_mask = ~mask[receiver_row_index]

        # Sum anti-masks to see if both donor & receiver are missing
        # A zero value indicates that a feature is missing in both
        # Sum over all cols to locate degenerate donors
        anti_masks_combined = receiver_anti_mask + nbors_anti_mask
        anti_masks_combined = anti_masks_combined.sum(axis=-1)
        degenerate_nbors = anti_masks_combined < mask.shape[1]
        knn_distances[degenerate_nbors] = np.inf

        # Retreive and, if applicable, transform weight matrix
        weight_matrix = _get_weights(knn_distances, self.weights)
        if weight_matrix is not None:
            weight_matrix = weight_matrix[:, np.newaxis, :]
            weight_matrix = np.repeat(weight_matrix,
                                      row_repeats, axis=0).ravel()
            weight_matrix = weight_matrix.reshape(
                (-1, adjusted_n_neighbors))
        return weight_matrix

    def _transform(self, X, adjusted_n_neighbors):
        """Impute all missing values in X.

        Parameters
        ----------
        X : {array-like}, shape = [n_samples, n_features]
            The input data to complete.

        adjusted_n_neighbors : int
            Depending on the calling method, the default value must
            either be equal to n_neighbors or n_neighbors + 1.
            If the calling method is transform(), then its value needs to be
            equal to n_neighbors and if calling method is fit_transform()
            then its value must be equal to n_neighbors + 1.
        """
        # Import here to avoud circular import
        from ..neighbors.base import _get_weights
        check_is_fitted(self, 'statistics_')
        force_all_finite = False if self.missing_values in ["NaN",
                                                            np.nan] else True
        X = check_array(X, accept_sparse=False, dtype=FLOAT_DTYPES,
                        force_all_finite=force_all_finite, copy=self.copy)
        # Check for +/- inf
        if np.any(np.isinf(X)):
            raise ValueError("+/- inf values are not allowed in data to be "
                             "transformed.")

        # Get fitted data and ensure correct dimension
        fitted_X = self._fitted_neighbors._fit_X
        n_rows_fit_X, n_cols_fit_X = fitted_X.shape
        n_rows_X, n_cols_X = X.shape

        if n_cols_X != n_cols_fit_X:
            raise ValueError("Incompatible dimension between the fitted "
                             "dataset and the one to be transformed.")
        mask = _get_mask(X, self.missing_values)

        row_total_missing = mask.sum(axis=1)
        if not np.any(row_total_missing):
            return X

        # Check for excessive missingness in rows
        bad_rows = row_total_missing > (mask.shape[1] * self.row_max_missing)
        if np.any(bad_rows):
            warnings.warn(
                "There are rows with more than {0}% missing values. The "
                "missing features in these rows are imputed with column means."
                    .format(self.row_max_missing * 100))
            X_bad = X[bad_rows, :]
            X = X[~bad_rows, :]
            mask = mask[~bad_rows]
            row_total_missing = mask.sum(axis=1)
        row_has_missing = row_total_missing.astype(np.bool)

        if np.any(row_has_missing):
            if self.use_complete:
                # Initializations

                # Mask for fitted_X
                mask_fx = _get_mask(fitted_X, np.nan)

                # Get row index of missing and distance from donors
                n_adj_samples, _ = X[row_has_missing].shape
                dist = pairwise_distances(X,
                                          fitted_X,
                                          metric=self.metric,
                                          squared=False)

                # For every pattern, index receivers and potential donors
                for c in range(n_cols_X):
                    if not np.any(mask[:, c], axis=0):
                        continue
                    # Row index for receivers and potential donors (pdonors)
                    receivers_row_idx = np.where(mask[:, c])[0]
                    pdonors_row_idx = np.where(~mask_fx[:, c])[0]

                    # Get distance from potential donors
                    dist_pdonors = dist[receivers_row_idx][:, pdonors_row_idx]
                    dist_pdonors = dist_pdonors.reshape(-1,
                                                        len(pdonors_row_idx))
                    pdonors_idx = np.argpartition(
                        dist_pdonors, self.n_neighbors - 1, axis=1)

                    # Get final donors row index from pdonors
                    donors_idx = pdonors_idx[:, :self.n_neighbors]
                    # Get weights or None
                    dist_pdonors_rows = np.arange(len(donors_idx))[:, None]
                    weight_matrix = _get_weights(
                        dist_pdonors[
                            dist_pdonors_rows, donors_idx], self.weights)
                    donor_row_idx_ravel = donors_idx.ravel()

                    # Retrieve donor cells and calculate kNN score
                    fitted_X_temp = fitted_X[pdonors_row_idx]
                    donors = fitted_X_temp[donor_row_idx_ravel, c].reshape(
                        (-1, self.n_neighbors))
                    donors_mask = _get_mask(donors, self.missing_values)
                    donors = np.ma.array(donors, mask=donors_mask)

                    # Final imputation
                    imputed = np.ma.average(donors, axis=1,
                                            weights=weight_matrix)
                    X[receivers_row_idx, c] = imputed.data
            else:
                # Row index of receivers & identify potential donors
                receiver_row_index = np.where(
                    row_has_missing)[0].reshape((-1, 1))
                neighbors = self._fitted_neighbors.kneighbors(
                    X[row_has_missing, :], n_neighbors=adjusted_n_neighbors)

                # Get row index, distance, and weights of donors
                knn_distances, knn_row_index = neighbors
                row_repeats = row_total_missing[row_total_missing != 0]

                # Weighting: Set self and degenerate donor(s) distance to inf
                weight_matrix = None
                if self.weights in ["distance"] or callable(self.weights):
                    weight_matrix = self._get_weight_matrix(
                        fitted_X,
                        mask,
                        adjusted_n_neighbors,
                        receiver_row_index,
                        row_repeats,
                        knn_row_index,
                        knn_distances
                    )

                # Repeat each set donor indices by
                # missing count in the corresponding recipient row
                knn_row_index_repeat = np.repeat(
                    knn_row_index, row_repeats, axis=0).ravel()

                # Get repeated column index of donors
                receiver_row_missing_index, receiver_col_missing_index = \
                    np.where(mask)
                knn_col_index_repeat = np.repeat(receiver_col_missing_index,
                                                 adjusted_n_neighbors)

                # Retrieve donor cells and calculate kNN score
                donors = fitted_X[
                    knn_row_index_repeat, knn_col_index_repeat].reshape(
                    (-1, adjusted_n_neighbors))
                donors_mask = _get_mask(donors, self.missing_values)
                donors = np.ma.array(donors, mask=donors_mask)

                # Warning if donor count < n_neighbors
                if np.any(donors_mask.sum(axis=1) < self.n_neighbors):
                    warnings.warn("One or more donor(s) have the relevant "
                                  "feature value missing.")

                # Final imputation
                imputed = np.ma.average(donors, axis=1, weights=weight_matrix)
                X[mask] = imputed.data
                unimputed_index = np.where(donors_mask.all(axis=1))
                if len(unimputed_index[0]) > 0:
                    unimputed_rows = receiver_row_missing_index[
                        unimputed_index]
                    unimputed_cols = receiver_col_missing_index[
                        unimputed_index]
                    X[unimputed_rows, unimputed_cols] = np.take(
                        self.statistics_, unimputed_cols)

        # Merge bad rows to X and mean impute their missing values
        if np.any(bad_rows):
            bad_missing_index = np.where(_get_mask(X_bad, self.missing_values))
            X_bad[bad_missing_index] = np.take(self.statistics_,
                                               bad_missing_index[1])
            X_merged = np.empty((n_rows_X, n_cols_X))
            X_merged[bad_rows, :] = X_bad
            X_merged[~bad_rows, :] = X
            X = X_merged
        return X

    def fit_transform(self, X, y=None, **fit_params):
        """Fit KNNImputer and impute all missing values in X.

        This method should *only* be used if the data to be fitted is the
        same as the data to be transformed.

        Parameters
        ----------
        X : {array-like}, shape (n_samples, n_features)
            Input data, where ``n_samples`` is the number of samples and
            ``n_features`` is the number of features.

        Returns
        -------
        X : {array-like}, shape (n_samples, n_features)
            Returns imputed dataset.
        """
        return self.fit(X)._transform(
            X, adjusted_n_neighbors=self.n_neighbors + 1)

    def transform(self, X):
        """Impute all missing values in X.

        This method should *only* be used if the data to be fitted is different
        from the data to be transformed.

        WARNING: If the same dataset is passed in fit() and transform(),
        one of the returned "neighbors" maybe the sample itself. If you will be
        passing the same dataset, use fit_transform() to avoid this behavior.

        Parameters
        ----------
        X : {array-like}, shape = [n_samples, n_features]
            The input data to complete.

        Returns
        -------
        X : {array-like}, shape (n_samples, n_features)
            Returns imputed dataset.
        """
        check_is_fitted(self, 'statistics_')
        return self._transform(X, adjusted_n_neighbors=self.n_neighbors)<|MERGE_RESOLUTION|>--- conflicted
+++ resolved
@@ -1,5 +1,4 @@
 # Authors: Nicolas Tresegnie <nicolas.tresegnie@gmail.com>
-#          Ashim Bhattarai <"ashimb9" + "\100gmail\56com">
 # License: BSD 3 clause
 from __future__ import division
 import warnings
@@ -10,14 +9,11 @@
 from scipy import stats
 
 from ..base import BaseEstimator, TransformerMixin
-# from ..neighbors.base import _get_weights
 from ..utils import check_array
 from ..utils import deprecated
 from ..utils.sparsefuncs import _get_median
 from ..utils.validation import check_is_fitted
 from ..utils.validation import FLOAT_DTYPES
-from ..utils import _get_n_jobs
-from ..metrics import pairwise_distances
 from ..externals import six
 
 zip = six.moves.zip
@@ -25,7 +21,6 @@
 
 __all__ = [
     'Imputer',
-    'KNNImputer'
 ]
 
 
@@ -65,210 +60,9 @@
             return extra_value
 
 
-<<<<<<< HEAD
-# Skeletal version of KNeighborsMixin.kneighbors()
-def _neighbors(X, donor_X=None, metric="masked_euclidean", n_jobs=1,
-               **metric_params):
-    """Finds the unsorted K-neighbors of a point.
-
-    Returns unsorted indices of and distances to the neighbors of each point.
-
-    Parameters
-    ----------
-    X : array-like, shape (n_samples, n_features)
-        The samples whose neighbors are to be evaluated
-
-    donor_X : array-like, shape (n_query, n_features), \
-            or (n_query, n_indexed) if metric == 'precomputed'
-        The query point or points.
-        If not provided, neighbors of each indexed point are returned.
-        In this case, the query point is not considered its own neighbor.
-
-    n_jobs : int, optional (default = 1)
-        The number of parallel jobs to run for neighbors search.
-        If ``-1``, then the number of jobs is set to the number of CPU cores.
-
-    Returns
-    -------
-    dist : array
-        Array representing the unsorted lengths to points, only present if
-        return_distance=True
-
-    ind : array
-        Indices of the unsorted nearest points in the population matrix.
-
-    """
-    n_samples, _ = X.shape
-    sample_range = np.arange(n_samples)[:, None]
-
-    n_jobs = _get_n_jobs(n_jobs)
-    dist = pairwise_distances(X, donor_X,
-                              metric=metric,
-                              n_jobs=n_jobs,
-                              squared=True,
-                              **metric_params)
-    neigh_ind = np.argsort(dist[sample_range, :])
-
-    return neigh_ind
-
-
-# Code for function _unique1d taken directly from Numpy
-def _unique1d(ar, return_index=False, return_inverse=False,
-              return_counts=False):
-    """
-    Find the unique elements of an array, ignoring shape.
-    """
-    ar = np.asanyarray(ar).flatten()
-
-    optional_indices = return_index or return_inverse
-    optional_returns = optional_indices or return_counts
-
-    if ar.size == 0:
-        if not optional_returns:
-            ret = ar
-        else:
-            ret = (ar,)
-            if return_index:
-                ret += (np.empty(0, np.bool),)
-            if return_inverse:
-                ret += (np.empty(0, np.bool),)
-            if return_counts:
-                ret += (np.empty(0, np.intp),)
-        return ret
-
-    if optional_indices:
-        perm = ar.argsort(kind='mergesort' if return_index else 'quicksort')
-        aux = ar[perm]
-    else:
-        ar.sort()
-        aux = ar
-    flag = np.concatenate(([True], aux[1:] != aux[:-1]))
-
-    if not optional_returns:
-        ret = aux[flag]
-    else:
-        ret = (aux[flag],)
-        if return_index:
-            ret += (perm[flag],)
-        if return_inverse:
-            iflag = np.cumsum(flag) - 1
-            inv_idx = np.empty(ar.shape, dtype=np.intp)
-            inv_idx[perm] = iflag
-            ret += (inv_idx,)
-        if return_counts:
-            idx = np.concatenate(np.nonzero(flag) + ([ar.size],))
-            ret += (np.diff(idx),)
-    return ret
-
-
-# Code for function _unique taken directly from Numpy
-def _unique(ar, return_index=False, return_inverse=False,
-            return_counts=False, axis=None):
-    """
-    Find the unique elements of an array.
-
-    Returns the sorted unique elements of an array. There are three optional
-    outputs in addition to the unique elements: the indices of the input array
-    that give the unique values, the indices of the unique array that
-    reconstruct the input array, and the number of times each unique value
-    comes up in the input array.
-
-    Parameters
-    ----------
-    ar : array_like
-        Input array. Unless `axis` is specified, this will be flattened if it
-        is not already 1-D.
-    return_index : bool, optional
-        If True, also return the indices of `ar` (along the specified axis,
-        if provided, or in the flattened array) that result in the unique
-        array.
-    return_inverse : bool, optional
-        If True, also return the indices of the unique array (for the specified
-        axis, if provided) that can be used to reconstruct `ar`.
-    return_counts : bool, optional
-        If True, also return the number of times each unique item appears
-        in `ar`.
-        .. versionadded:: 1.9.0
-    axis : int or None, optional
-        The axis to operate on. If None, `ar` will be flattened beforehand.
-        Otherwise, duplicate items will be removed along the provided axis,
-        with all the other axes belonging to the each of the unique elements.
-        Object arrays or structured arrays that contain objects are not
-        supported if the `axis` kwarg is used.
-        .. versionadded:: 1.13.0
-
-
-
-    Returns
-    -------
-    unique : ndarray
-        The sorted unique values.
-    unique_indices : ndarray, optional
-        The indices of the first occurrences of the unique values in the
-        original array. Only provided if `return_index` is True.
-    unique_inverse : ndarray, optional
-        The indices to reconstruct the original array from the
-        unique array. Only provided if `return_inverse` is True.
-    unique_counts : ndarray, optional
-        The number of times each of the unique values comes up in the
-        original array. Only provided if `return_counts` is True.
-        .. versionadded:: 1.9.0
-
-    See Also
-    --------
-    numpy.lib.arraysetops : Module with a number of other functions for
-                            performing set operations on arrays.
-
-    """
-    ar = np.asanyarray(ar)
-    if axis is None:
-        return _unique1d(ar, return_index, return_inverse, return_counts)
-    if not (-ar.ndim <= axis < ar.ndim):
-        raise ValueError('Invalid axis kwarg specified for unique')
-
-    ar = np.swapaxes(ar, axis, 0)
-    orig_shape, orig_dtype = ar.shape, ar.dtype
-    # Must reshape to a contiguous 2D array for this to work...
-    ar = ar.reshape(orig_shape[0], -1)
-    ar = np.ascontiguousarray(ar)
-
-    if ar.dtype.char in (np.typecodes['AllInteger'] +
-                         np.typecodes['Datetime'] + 'S'):
-        # Optimization: Creating a view of your data with a np.void data type
-        # of size the number of bytes in a full row. Handles any type where
-        # items have a unique binary representation, i.e. 0 is only 0,
-        # not +0 and -0.
-        dtype = np.dtype((np.void, ar.dtype.itemsize * ar.shape[1]))
-    else:
-        dtype = [('f{i}'.format(i=i), ar.dtype) for i in range(ar.shape[1])]
-
-    try:
-        consolidated = ar.view(dtype)
-    except TypeError:
-        # There's no good way to do this for object arrays, etc...
-        msg = 'The axis argument to unique is not supported for dtype {dt}'
-        raise TypeError(msg.format(dt=ar.dtype))
-
-    def reshape_uniq(uniq):
-        uniq = uniq.view(orig_dtype)
-        uniq = uniq.reshape(-1, *orig_shape[1:])
-        uniq = np.swapaxes(uniq, 0, axis)
-        return uniq
-
-    output = _unique1d(consolidated, return_index,
-                       return_inverse, return_counts)
-    if not (return_index or return_inverse or return_counts):
-        return reshape_uniq(output)
-    else:
-        uniq = reshape_uniq(output[0])
-        return (uniq,) + output[1:]
-
-
-=======
 @deprecated("Imputer was deprecated in version 0.20 and will be "
             "removed in 0.22. Import impute.SimpleImputer from "
             "sklearn instead.")
->>>>>>> 4e87d93c
 class Imputer(BaseEstimator, TransformerMixin):
     """Imputation transformer for completing missing values.
 
@@ -575,428 +369,4 @@
 
             X[coordinates] = values
 
-        return X
-
-
-class KNNImputer(BaseEstimator, TransformerMixin):
-    """Imputation for completing missing values using k-Nearest Neighbors.
-
-    Each sample's missing values are imputed from up to ``n_neighbors``
-    nearest neighbors found in the training set. Each missing feature is then
-    imputed as the average, either weighted or unweighted, of these neighbors
-    who have a value for it. Where all neighbors have that feature value
-    missing, the training set average for that feature is used for imputation.
-
-    Parameters
-    ----------
-    missing_values : integer or "NaN", optional (default = "NaN")
-        The placeholder for the missing values. All occurrences of
-        `missing_values` will be imputed. For missing values encoded as
-        ``np.nan``, use the string value "NaN".
-
-    n_neighbors : int, optional (default = 5)
-        Maximum number of neighboring samples to use for imputation. When any
-        of the neighbors themselves have the feature value missing then the
-        remaining neighbors, if any, that have the feature value available are
-        used. But if none of the neighbors have the value available, the global
-        feature mean (i.e., by default, the column mean) is used for
-        imputation.
-
-    weights : str or callable, optional (default = "uniform")
-        Weight function used in prediction.  Possible values:
-
-        - 'uniform' : uniform weights.  All points in each neighborhood
-          are weighted equally.
-        - 'distance' : weight points by the inverse of their distance.
-          in this case, closer neighbors of a query point will have a
-          greater influence than neighbors which are further away.
-        - [callable] : a user-defined function which accepts an
-          array of distances, and returns an array of the same shape
-          containing the weights.
-
-    metric : str or callable, optional (default = "masked_euclidean")
-        Distance metric for searching neighbors. Possible values:
-        - 'masked_euclidean'
-        - [callable] : a user-defined function which conforms to the
-        definition of _pairwise_callable(X, Y, metric, **kwds). In other
-        words, the function accepts two arrays, X and Y, and a
-        ``missing_values`` keyword in **kwds and returns a scalar distance
-        value.
-
-    row_max_missing : float, optional (default = 0.5)
-        The maximum percentage of columns (i.e. features) that can be missing
-        before the sample is excluded from nearest neighbor imputation. It
-        means that such rows will not be considered a potential donor in
-        ``fit()``, and in ``transform()`` their missing feature values will be
-        imputed to be the column mean for the entire dataset.
-
-    col_max_missing : float, optional (default = 0.8)
-        The maximum percentage of rows (or samples) that can be missing
-        for a given feature beyond which an error is raised.
-
-    copy : boolean, optional (default = True)
-        If True, a copy of X will be created. If False, imputation will
-        be done in-place whenever possible. Note that, if metric is
-        "masked_euclidean" and copy=False then missing_values in the
-        input matrix X will be overwritten with zeros.
-
-    Attributes
-    ----------
-    statistics_ : 1-D array of length {n_features}
-        The 1-D array contains the mean of each feature calculated using
-        observed (i.e. non-missing) values. This is used for imputing
-        missing values in samples that are either excluded from nearest
-        neighbors search because they have too many ( > row_max_missing)
-        missing features or because all of the sample's k-nearest neighbors
-        (i.e., the potential donors) also have the relevant feature value
-        missing.
-
-    References
-    ----------
-    * Olga Troyanskaya, Michael Cantor, Gavin Sherlock, Pat Brown, Trevor
-      Hastie, Robert Tibshirani, David Botstein and Russ B. Altman, Missing
-      value estimation methods for DNA microarrays, BIOINFORMATICS Vol. 17
-      no. 6, 2001 Pages 520-525.
-
-    Examples
-    --------
-    >>> from sklearn.preprocessing.imputation import KNNImputer
-    >>> nan = float("NaN")
-    >>> X = [[1, 2, nan], [3, 4, 3], [nan, 6, 5], [8, 8, 7]]
-    >>> imputer = KNNImputer(n_neighbors=2, weights="uniform")
-    >>> imputer.fit_transform(X)
-    array([[ 1. ,  2. ,  4. ],
-           [ 3. ,  4. ,  3. ],
-           [ 5.5,  6. ,  5. ],
-           [ 8. ,  8. ,  7. ]])
-    """
-
-    def __init__(self, missing_values="NaN", n_neighbors=5,
-                 weights="uniform", metric="masked_euclidean",
-                 row_max_missing=0.5, col_max_missing=0.8,
-                 use_complete=False, copy=True):
-
-        self.missing_values = missing_values
-        self.n_neighbors = n_neighbors
-        self.weights = weights
-        self.metric = metric
-        self.row_max_missing = row_max_missing
-        self.col_max_missing = col_max_missing
-        self.use_complete = use_complete
-        self.copy = copy
-
-    def fit(self, X, y=None):
-        """Fit the imputer on X.
-
-        Parameters
-        ----------
-        X : {array-like}, shape (n_samples, n_features)
-            Input data, where ``n_samples`` is the number of samples and
-            ``n_features`` is the number of features.
-
-        Returns
-        -------
-        self : object
-            Returns self.
-        """
-        # Imports here to avoid circular import
-        from ..neighbors import NearestNeighbors
-        from ..neighbors.base import _check_weights
-
-        # Check parameters
-        force_all_finite = False if self.missing_values in ["NaN",
-                                                            np.nan] else True
-        X = check_array(X, accept_sparse=False, dtype=np.float64,
-                        force_all_finite=force_all_finite, copy=self.copy)
-        self.weights = _check_weights(self.weights)
-
-        # Check for +/- inf
-        if np.any(np.isinf(X)):
-            raise ValueError("+/- inf values are not allowed.")
-
-        # Check if % missing in any column > col_max_missing
-        mask = _get_mask(X, self.missing_values)
-        if np.any(mask.sum(axis=0) > (X.shape[0] * self.col_max_missing)):
-            raise ValueError("Some column(s) have more than {}% missing values"
-                             .format(self.col_max_missing * 100))
-        X_col_means = np.ma.array(X, mask=mask).mean(axis=0).data
-
-        # Check if % missing in any row > row_max_missing
-        bad_rows = mask.sum(axis=1) > (mask.shape[1] * self.row_max_missing)
-        if np.any(bad_rows):
-            warnings.warn(
-                "There are rows with more than {0}% missing values. These "
-                "rows are not included as donor neighbors."
-                    .format(self.row_max_missing * 100))
-
-            # Remove rows that have more than row_max_missing % missing
-            X = X[~bad_rows, :]
-
-        # Check if sufficient neighboring samples available
-        if X.shape[0] < self.n_neighbors:
-            raise ValueError("There are only %d samples, but n_neighbors=%d."
-                             % (X.shape[0], self.n_neighbors))
-
-        # Instantiate NN object, get column means, and store in statistics_
-        neigh = NearestNeighbors(n_neighbors=self.n_neighbors,
-                                 metric=self.metric,
-                                 metric_params={"missing_values":
-                                                self.missing_values})
-        self._fitted_neighbors = neigh.fit(X)
-        # self.fitted_X_ = X
-        self.statistics_ = X_col_means
-
-        return self
-
-    def _get_weight_matrix(self, fitted_X, mask, adjusted_n_neighbors,
-                           receiver_row_index, row_repeats,
-                           knn_row_index, knn_distances):
-        """Get the weight matrix for the donors"""
-
-        # Import(s) here to avoid circular import
-        from ..neighbors.base import _get_weights
-
-        # If different X in transform, get a new mask
-        if self.n_neighbors == adjusted_n_neighbors:
-            nbors_mask = _get_mask(fitted_X[knn_row_index],
-                                   value_to_mask=self.missing_values)
-        else:
-            nbors_mask = mask[knn_row_index]
-
-        # Anti-mask tells us what is NOT missing
-        nbors_anti_mask = ~nbors_mask
-        receiver_anti_mask = ~mask[receiver_row_index]
-
-        # Sum anti-masks to see if both donor & receiver are missing
-        # A zero value indicates that a feature is missing in both
-        # Sum over all cols to locate degenerate donors
-        anti_masks_combined = receiver_anti_mask + nbors_anti_mask
-        anti_masks_combined = anti_masks_combined.sum(axis=-1)
-        degenerate_nbors = anti_masks_combined < mask.shape[1]
-        knn_distances[degenerate_nbors] = np.inf
-
-        # Retreive and, if applicable, transform weight matrix
-        weight_matrix = _get_weights(knn_distances, self.weights)
-        if weight_matrix is not None:
-            weight_matrix = weight_matrix[:, np.newaxis, :]
-            weight_matrix = np.repeat(weight_matrix,
-                                      row_repeats, axis=0).ravel()
-            weight_matrix = weight_matrix.reshape(
-                (-1, adjusted_n_neighbors))
-        return weight_matrix
-
-    def _transform(self, X, adjusted_n_neighbors):
-        """Impute all missing values in X.
-
-        Parameters
-        ----------
-        X : {array-like}, shape = [n_samples, n_features]
-            The input data to complete.
-
-        adjusted_n_neighbors : int
-            Depending on the calling method, the default value must
-            either be equal to n_neighbors or n_neighbors + 1.
-            If the calling method is transform(), then its value needs to be
-            equal to n_neighbors and if calling method is fit_transform()
-            then its value must be equal to n_neighbors + 1.
-        """
-        # Import here to avoud circular import
-        from ..neighbors.base import _get_weights
-        check_is_fitted(self, 'statistics_')
-        force_all_finite = False if self.missing_values in ["NaN",
-                                                            np.nan] else True
-        X = check_array(X, accept_sparse=False, dtype=FLOAT_DTYPES,
-                        force_all_finite=force_all_finite, copy=self.copy)
-        # Check for +/- inf
-        if np.any(np.isinf(X)):
-            raise ValueError("+/- inf values are not allowed in data to be "
-                             "transformed.")
-
-        # Get fitted data and ensure correct dimension
-        fitted_X = self._fitted_neighbors._fit_X
-        n_rows_fit_X, n_cols_fit_X = fitted_X.shape
-        n_rows_X, n_cols_X = X.shape
-
-        if n_cols_X != n_cols_fit_X:
-            raise ValueError("Incompatible dimension between the fitted "
-                             "dataset and the one to be transformed.")
-        mask = _get_mask(X, self.missing_values)
-
-        row_total_missing = mask.sum(axis=1)
-        if not np.any(row_total_missing):
-            return X
-
-        # Check for excessive missingness in rows
-        bad_rows = row_total_missing > (mask.shape[1] * self.row_max_missing)
-        if np.any(bad_rows):
-            warnings.warn(
-                "There are rows with more than {0}% missing values. The "
-                "missing features in these rows are imputed with column means."
-                    .format(self.row_max_missing * 100))
-            X_bad = X[bad_rows, :]
-            X = X[~bad_rows, :]
-            mask = mask[~bad_rows]
-            row_total_missing = mask.sum(axis=1)
-        row_has_missing = row_total_missing.astype(np.bool)
-
-        if np.any(row_has_missing):
-            if self.use_complete:
-                # Initializations
-
-                # Mask for fitted_X
-                mask_fx = _get_mask(fitted_X, np.nan)
-
-                # Get row index of missing and distance from donors
-                n_adj_samples, _ = X[row_has_missing].shape
-                dist = pairwise_distances(X,
-                                          fitted_X,
-                                          metric=self.metric,
-                                          squared=False)
-
-                # For every pattern, index receivers and potential donors
-                for c in range(n_cols_X):
-                    if not np.any(mask[:, c], axis=0):
-                        continue
-                    # Row index for receivers and potential donors (pdonors)
-                    receivers_row_idx = np.where(mask[:, c])[0]
-                    pdonors_row_idx = np.where(~mask_fx[:, c])[0]
-
-                    # Get distance from potential donors
-                    dist_pdonors = dist[receivers_row_idx][:, pdonors_row_idx]
-                    dist_pdonors = dist_pdonors.reshape(-1,
-                                                        len(pdonors_row_idx))
-                    pdonors_idx = np.argpartition(
-                        dist_pdonors, self.n_neighbors - 1, axis=1)
-
-                    # Get final donors row index from pdonors
-                    donors_idx = pdonors_idx[:, :self.n_neighbors]
-                    # Get weights or None
-                    dist_pdonors_rows = np.arange(len(donors_idx))[:, None]
-                    weight_matrix = _get_weights(
-                        dist_pdonors[
-                            dist_pdonors_rows, donors_idx], self.weights)
-                    donor_row_idx_ravel = donors_idx.ravel()
-
-                    # Retrieve donor cells and calculate kNN score
-                    fitted_X_temp = fitted_X[pdonors_row_idx]
-                    donors = fitted_X_temp[donor_row_idx_ravel, c].reshape(
-                        (-1, self.n_neighbors))
-                    donors_mask = _get_mask(donors, self.missing_values)
-                    donors = np.ma.array(donors, mask=donors_mask)
-
-                    # Final imputation
-                    imputed = np.ma.average(donors, axis=1,
-                                            weights=weight_matrix)
-                    X[receivers_row_idx, c] = imputed.data
-            else:
-                # Row index of receivers & identify potential donors
-                receiver_row_index = np.where(
-                    row_has_missing)[0].reshape((-1, 1))
-                neighbors = self._fitted_neighbors.kneighbors(
-                    X[row_has_missing, :], n_neighbors=adjusted_n_neighbors)
-
-                # Get row index, distance, and weights of donors
-                knn_distances, knn_row_index = neighbors
-                row_repeats = row_total_missing[row_total_missing != 0]
-
-                # Weighting: Set self and degenerate donor(s) distance to inf
-                weight_matrix = None
-                if self.weights in ["distance"] or callable(self.weights):
-                    weight_matrix = self._get_weight_matrix(
-                        fitted_X,
-                        mask,
-                        adjusted_n_neighbors,
-                        receiver_row_index,
-                        row_repeats,
-                        knn_row_index,
-                        knn_distances
-                    )
-
-                # Repeat each set donor indices by
-                # missing count in the corresponding recipient row
-                knn_row_index_repeat = np.repeat(
-                    knn_row_index, row_repeats, axis=0).ravel()
-
-                # Get repeated column index of donors
-                receiver_row_missing_index, receiver_col_missing_index = \
-                    np.where(mask)
-                knn_col_index_repeat = np.repeat(receiver_col_missing_index,
-                                                 adjusted_n_neighbors)
-
-                # Retrieve donor cells and calculate kNN score
-                donors = fitted_X[
-                    knn_row_index_repeat, knn_col_index_repeat].reshape(
-                    (-1, adjusted_n_neighbors))
-                donors_mask = _get_mask(donors, self.missing_values)
-                donors = np.ma.array(donors, mask=donors_mask)
-
-                # Warning if donor count < n_neighbors
-                if np.any(donors_mask.sum(axis=1) < self.n_neighbors):
-                    warnings.warn("One or more donor(s) have the relevant "
-                                  "feature value missing.")
-
-                # Final imputation
-                imputed = np.ma.average(donors, axis=1, weights=weight_matrix)
-                X[mask] = imputed.data
-                unimputed_index = np.where(donors_mask.all(axis=1))
-                if len(unimputed_index[0]) > 0:
-                    unimputed_rows = receiver_row_missing_index[
-                        unimputed_index]
-                    unimputed_cols = receiver_col_missing_index[
-                        unimputed_index]
-                    X[unimputed_rows, unimputed_cols] = np.take(
-                        self.statistics_, unimputed_cols)
-
-        # Merge bad rows to X and mean impute their missing values
-        if np.any(bad_rows):
-            bad_missing_index = np.where(_get_mask(X_bad, self.missing_values))
-            X_bad[bad_missing_index] = np.take(self.statistics_,
-                                               bad_missing_index[1])
-            X_merged = np.empty((n_rows_X, n_cols_X))
-            X_merged[bad_rows, :] = X_bad
-            X_merged[~bad_rows, :] = X
-            X = X_merged
-        return X
-
-    def fit_transform(self, X, y=None, **fit_params):
-        """Fit KNNImputer and impute all missing values in X.
-
-        This method should *only* be used if the data to be fitted is the
-        same as the data to be transformed.
-
-        Parameters
-        ----------
-        X : {array-like}, shape (n_samples, n_features)
-            Input data, where ``n_samples`` is the number of samples and
-            ``n_features`` is the number of features.
-
-        Returns
-        -------
-        X : {array-like}, shape (n_samples, n_features)
-            Returns imputed dataset.
-        """
-        return self.fit(X)._transform(
-            X, adjusted_n_neighbors=self.n_neighbors + 1)
-
-    def transform(self, X):
-        """Impute all missing values in X.
-
-        This method should *only* be used if the data to be fitted is different
-        from the data to be transformed.
-
-        WARNING: If the same dataset is passed in fit() and transform(),
-        one of the returned "neighbors" maybe the sample itself. If you will be
-        passing the same dataset, use fit_transform() to avoid this behavior.
-
-        Parameters
-        ----------
-        X : {array-like}, shape = [n_samples, n_features]
-            The input data to complete.
-
-        Returns
-        -------
-        X : {array-like}, shape (n_samples, n_features)
-            Returns imputed dataset.
-        """
-        check_is_fitted(self, 'statistics_')
-        return self._transform(X, adjusted_n_neighbors=self.n_neighbors)+        return X